--- conflicted
+++ resolved
@@ -49,21 +49,16 @@
 che.workspace.https_proxy=
 che.workspace.no_proxy=
 
-<<<<<<< HEAD
+# When cluster-wide proxy is configured, che-operator creates a special configmap
+# and allows the OpenShift Network Operator to inject the ca-bundle into it.
+# In addition, it adds the `pass:[CHE_TRUSTED__CA__BUNDLES__CONFIGMAP]` key with
+# the name of this configmap in the Che server configmap (and corresponding
+# environment variable). So, its presence can be used to detect if proxy mode is
+# enabled or not. Do not set this property manually unless required for this purpose.
+che.trusted_ca_bundles_configmap=NULL
+
 # By default, when users access a workspace with its URL, the workspace
 # automatically starts (if currently stopped). Set this to `false` to disable this behaviour.
-=======
-# When cluster wide proxy is configured, che-operator creates special configmap
-# and allows OpenShift Network operator to inject ca-bundle into it.
-# In addition, it adds the key CHE_TRUSTED__CA__BUNDLES__CONFIGMAP with name of this configmap
-# into Che server configmap (and corresponding ENV variable). So by its presence we can detect if
-# proxy mode is enabled or not.
-# This property is not supposed to be set manually unless that specifically required.
-che.trusted_ca_bundles_configmap=NULL
-
-# By default, when users access to a workspace with its URL the workspace
-# automatically starts if it is stopped. You can set this to false to disable this.
->>>>>>> 9f2a6a2d
 che.workspace.auto_start=true
 
 # Workspace threads pool configuration. This pool is used for workspace-related
