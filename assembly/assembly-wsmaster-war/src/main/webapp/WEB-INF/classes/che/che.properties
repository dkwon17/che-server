#
# Copyright (c) 2012-2018 Red Hat, Inc.
# This program and the accompanying materials are made
# available under the terms of the Eclipse Public License 2.0
# which is available at https://www.eclipse.org/legal/epl-2.0/
#
# SPDX-License-Identifier: EPL-2.0
#
# Contributors:
#   Red Hat, Inc. - initial API and implementation
#

### Che server

# Folder where Che stores internal data objects.
che.database=${che.home}/storage

# API service. Browsers initiate REST communications to Che server with this URL.
che.api=http://${CHE_HOST}:${CHE_PORT}/api

# Che websocket major endpoint. Provides basic communication endpoint
# for major websocket interactions and messaging.
che.websocket.endpoint=ws://${CHE_HOST}:${CHE_PORT}/api/websocket

# Che websocket minor endpoint. Provides basic communication endpoint
# for minor websocket interactions and messaging.
che.websocket.endpoint_minor=ws://${CHE_HOST}:${CHE_PORT}/api/websocket-minor

# Projects are synchronized from the Che server into the machine running each
# workspace. This is the directory in the workspace runtime where the projects are mounted.
che.workspace.storage=${che.home}/workspaces

# Your projects are synchronized from the Che server into the machine running each
# workspace. This is the directory in the machine where your projects are placed.
che.workspace.projects.storage=/projects

# Used when Kubernetes or OpenShift-type components in a devfile request project PVC creation
# (Applied in case of 'unique' and 'per workspace' PVC strategy. In case of the 'common' PVC strategy,
# it is rewritten with the value of the `che.infra.kubernetes.pvc.quantity` property.)
che.workspace.projects.storage.default.size=1Gi

# Defines the directory inside the machine where all the workspace logs are placed.
# Provide this value into the machine, for example, as an environment variable.
# This is to ensure that agent developers can use this directory to back up agent logs.
che.workspace.logs.root_dir=/workspace_logs

# Configures proxies used by runtimes powering workspaces.
che.workspace.http_proxy=
che.workspace.https_proxy=
che.workspace.no_proxy=

# By default, when users access a workspace with its URL, the workspace
# automatically starts (if currently stopped). Set this to `false` to disable this behaviour.
che.workspace.auto_start=true

# Workspace threads pool configuration. This pool is used for workspace-related
# operations that require asynchronous execution, for example, starting and stopping.
# Possible values are `fixed` and `cached`.
che.workspace.pool.type=fixed

# This property is ignored when pool type is different from `fixed`.
# It configures the exact size of the pool. When set, the `multiplier` property is ignored.
# If this property is not set (`0`, `<0`, `NULL`), then the pool size equals the number of cores.
# It can be modified by the `multiplier`.
che.workspace.pool.exact_size=30

# This property is ignored when pool type is different from `fixed` or an exact pool size is set.
# When set, the pool size is `N_CORES * multiplier`.
che.workspace.pool.cores_multiplier=2

# This property specifies how many threads to use for workspace server liveness probes.
che.workspace.probe_pool_size=10


# HTTP proxy setting for workspace JVM.
che.workspace.http_proxy_java_options=NULL

# Java command-line options added to JVMs running in workspaces.
che.workspace.java_options=-XX:MaxRAM=150m -XX:MaxRAMFraction=2 -XX:+UseParallelGC -XX:MinHeapFreeRatio=10 -XX:MaxHeapFreeRatio=20 -XX:GCTimeRatio=4 -XX:AdaptiveSizePolicyWeight=90 -Dsun.zip.disableMemoryMapping=true -Xms20m -Djava.security.egd=file:/dev/./urandom

# Maven command-line options added to JVMs running agents in workspaces.
che.workspace.maven_options=-XX:MaxRAM=150m -XX:MaxRAMFraction=2 -XX:+UseParallelGC -XX:MinHeapFreeRatio=10 -XX:MaxHeapFreeRatio=20 -XX:GCTimeRatio=4 -XX:AdaptiveSizePolicyWeight=90 -Dsun.zip.disableMemoryMapping=true -Xms20m -Djava.security.egd=file:/dev/./urandom

# Java command-line options added to the JVM running the Maven server.
che.workspace.maven_server_java_options=-XX:MaxRAM=128m -XX:MaxRAMFraction=1 -XX:+UseParallelGC -XX:MinHeapFreeRatio=10 -XX:MaxHeapFreeRatio=20 -XX:GCTimeRatio=4 -XX:AdaptiveSizePolicyWeight=90 -Dsun.zip.disableMemoryMapping=true -Xms20m -Djava.security.egd=file:/dev/./urandom

<<<<<<< HEAD
# RAM limit default for each machine that has no RAM settings in its environment.
che.workspace.default_memory_limit_mb=1024

# RAM request for each container that has no explicit RAM settings in its environment.
# This amount is allocated when the workspace container is created.
# This property may not be supported by all infrastructure implementations.
# Currently it is supported by Kubernetes and OpenShift.
# A memory request exceeding the memory limit is ignored, and only the limit size is used.
che.workspace.default_memory_request_mb=200

# CPU limit for each container that has no CPU settings in its environment.
# Specify either in floating point cores number, for example, `0.125`,
# or using the Kubernetes format, integer millicores, for example, `125m`.
che.workspace.default_cpu_limit_cores=2

# CPU request for each container that has no CPU settings in environment.
# A CPU request exceeding the CPU limit is ignored, and only limit number is used.
che.workspace.default_cpu_request_cores=0.125

# RAM limit and request for each sidecar that has no RAM settings in the {prod-short} plug-in configuration.
che.workspace.sidecar.default_memory_limit_mb=128
che.workspace.sidecar.default_memory_request_mb=64

# CPU limit and request default for each sidecar that has no CPU settings in the {prod-short} plug-in configuration.
# Specify either in floating point cores number, for example, `0.125`,
# or using the Kubernetes format, integer millicores, for example, `125m`.
che.workspace.sidecar.default_cpu_limit_cores=1
che.workspace.sidecar.default_cpu_request_cores=0.115
=======
# RAM limit default for each machine that has no RAM settings in environment.
# Value less or equal to 0 interpreted as limit disabling.
che.workspace.default_memory_limit_mb=1024

# RAM request default for each container that has no explicit RAM settings in environment.
# this amount will be allocated on workspace container creation
# this property might not be supported by all infrastructure implementations:
# currently it is supported by k8s and openshift
# if default memory request is more than the memory limit, request will be ignored,
# and only limit will be used. Value less or equal to 0 interpreted as disabling request.
che.workspace.default_memory_request_mb=200


# CPU limit default for each container that has no CPU settings in environment.
# Can be specified either in floating point cores number, e.g. 0.125 or in K8S format integer millicores e.g. 125m
# Value less or equal to 0 interpreted as limit disabling.
che.workspace.default_cpu_limit_cores=-1

# CPU request default for each container that has no CPU settings in environment.
# if default CPU request is more than the CPU limit, request will be ignored,
# and only limit will be used.
# Value less or equal to 0 interpreted as disabling this request.
che.workspace.default_cpu_request_cores=-1

# RAM limit and request default for each sidecar that has no RAM settings in Che plugin configuration.
# Value less or equal to 0 interpreted as limit disabling.
che.workspace.sidecar.default_memory_limit_mb=128
che.workspace.sidecar.default_memory_request_mb=64

# CPU limit and request default for each sidecar that has no CPU settings in Che plugin configuration.
# Can be specified either in floating point cores number, e.g. 0.125 or in K8S format integer millicores e.g. 125m
# Value less or equal to 0 interpreted as disabling limit.
che.workspace.sidecar.default_cpu_limit_cores=-1
che.workspace.sidecar.default_cpu_request_cores=-1
>>>>>>> cf29ce53

# Defines image-pulling strategy for sidecars.
# Possible values are: `Always`, `Never`, `IfNotPresent`. Any other value
# is interpreted as unspecified policy. (`Always` is assumed if the `:latest` tag is specified.
# In other situations, `IfNotPresent` is assumed.)
che.workspace.sidecar.image_pull_policy=Always


# Period of inactive workspaces suspend job execution.
che.workspace.activity_check_scheduler_period_s=60

# The period of the cleanup of the activity table. The activity table can contain invalid or stale data
# if some unforeseen errors happen, like a server crash at a peculiar point in time. The default is to
# run the cleanup job every hour.
che.workspace.activity_cleanup_scheduler_period_s=3600

# The delay after server startup to start the first activity clean up job.
che.workspace.activity_cleanup_scheduler_initial_delay_s=60


# Delay before first workspace idleness check job started to avoid
# mass suspend if ws master was unavailable for period close to
# inactivity timeout.
che.workspace.activity_check_scheduler_delay_s=180

# Period of stopped temporary workspaces cleanup job execution.
che.workspace.cleanup_temporary_initial_delay_min=5
che.workspace.cleanup_temporary_period_min=180

# Number of sequential successful pings to server after which it is treated as available.
# Note: the property is common for all servers e.g. workspace agent, terminal, exec etc.
che.workspace.server.ping_success_threshold=1

# Interval, in milliseconds, between successive pings to workspace server.
che.workspace.server.ping_interval_milliseconds=3000

# List of servers names which require liveness probes
che.workspace.server.liveness_probes=wsagent/http,exec-agent/http,terminal,theia,jupyter,dirigible,cloud-shell

# Limit size of the logs collected from single container that can be observed by che-server when
# debugging workspace startup.
# default 10MB=10485760
che.workspace.startup_debug_log_limit_bytes=10485760

# If true, 'stop-workspace' role with the edit privileges will be granted to the 'che' ServiceAccount if OpenShift OAuth is enabled.
# This configuration is mainly required for workspace idling when the OpenShift OAuth is enabled.
che.workspace.stop.role.enabled=true

### Templates

# Folder that contains JSON files with code templates and samples
che.template.storage=${che.home}/templates


### Authentication parameters

# Che has a single identity implementation, so this does not change the user experience.
# If true, enables user creation at API level
che.auth.user_self_creation=false

# Authentication error page address
che.auth.access_denied_error_page=/error-oauth

# Reserved user names
che.auth.reserved_user_names=

# You can setup GitHub OAuth to automate authentication to remote repositories.
# You need to first register this application with GitHub OAuth.
che.oauth.github.clientid=NULL
che.oauth.github.clientsecret=NULL
che.oauth.github.authuri= https://github.com/login/oauth/authorize
che.oauth.github.tokenuri= https://github.com/login/oauth/access_token
che.oauth.github.redirecturis= http://localhost:${CHE_PORT}/api/oauth/callback

# Configuration of OpenShift OAuth client. Used to obtain OpenShift OAuth token.
che.oauth.openshift.clientid=NULL
che.oauth.openshift.clientsecret=NULL
che.oauth.openshift.oauth_endpoint= NULL
che.oauth.openshift.verify_token_url= NULL

### Internal

# Che extensions can be scheduled executions on a time basis.
# This configures the size of the thread pool allocated to extensions that are launched on
# a recurring schedule.
schedule.core_pool_size=10

# Everrest is a Java Web Services toolkit that manages JAX-RS & web socket communications
# Users should rarely need to configure this.
# Disable asynchronous mechanism that is embedded in everrest.
org.everrest.asynchronous=false

# Quantity of asynchronous requests which may be processed at the same time
org.everrest.asynchronous.pool.size=20

# Size of queue. If asynchronous request can't be processed after consuming it will be added in queue.
org.everrest.asynchronous.queue.size=500

# Timeout in minutes for request. If after timeout request is not done or client did not come yet to get result of request it may be discarded.
org.everrest.asynchronous.job.timeout=10

# Size of cache for waiting, running and ended request.
org.everrest.asynchronous.cache.size=1024

# Path to asynchronous service
org.everrest.asynchronous.service.path=/async/

# DB initialization and migration configuration
db.schema.flyway.baseline.enabled=true
db.schema.flyway.baseline.version=5.0.0.8.1
db.schema.flyway.scripts.prefix=
db.schema.flyway.scripts.suffix=.sql
db.schema.flyway.scripts.version_separator=__
db.schema.flyway.scripts.locations=classpath:che-schema

### Kubernetes Infra parameters

# Configuration of Kubernetes client that Infra will use
che.infra.kubernetes.master_url=
che.infra.kubernetes.trust_certs=

# Defines the way how servers are exposed to the world in k8s infra.
# List of  strategies implemented in Che: default-host, multi-host, single-host
che.infra.kubernetes.server_strategy=default-host

# Used to generate domain for a server in a workspace in case property `che.infra.kubernetes.server_strategy` is set to `multi-host`
che.infra.kubernetes.ingress.domain=

# DEPRECATED - please do not change the value of this property otherwise the existing workspaces will loose data. Do not
# set it on new installations.
#
# Defines Kubernetes namespace in which all workspaces will be created.
# If not set, every workspace will be created in a new namespace, where namespace = workspace id
# It's possible to use <username> and <userid> placeholders (e.g.: che-workspace-<username>).
# In that case, new namespace will be created for each user. Service account with permission
# to create new namespace must be used.
#
# Ignored for OpenShift infra. Use `che.infra.openshift.project` instead
#
# If the namespace pointed to by this property exists, it will be used for all workspaces. If it does not exist,
# the namespace specified by the che.infra.kubernetes.namespace.default will be created and used.
che.infra.kubernetes.namespace=

# Defines Kubernetes default namespace in which user's workspaces are created
# if user does not override it.
# It's possible to use <username>, <userid> and <workspaceid> placeholders (e.g.: che-workspace-<username>).
# In that case, new namespace will be created for each user (or workspace).
# Is used by OpenShift infra as well to specify Project
che.infra.kubernetes.namespace.default=<username>-che

# Defines if a user is able to specify Kubernetes namespace (or OpenShift project) different from the default.
# It's NOT RECOMMENDED to configured true without OAuth configured. This property is also used by the OpenShift infra.
che.infra.kubernetes.namespace.allow_user_defined=false

# Defines Kubernetes Service Account name which should be specified to be bound to all workspaces pods.
# Note that Kubernetes Infrastructure won't create the service account and it should exist.
# OpenShift infrastructure will check if project is predefined(if `che.infra.openshift.project` is not empty):
#  - if it is predefined then service account must exist there
#  - if it is 'NULL' or empty string then infrastructure will create new OpenShift project per workspace
#    and prepare workspace service account with needed roles there
che.infra.kubernetes.service_account_name=NULL

# Specifies an optional, additional cluster role to use with the workspace service account, to allow for addition
# Note that the cluster role name must already exist, and the Che service account needs to be able to create a Role Binding
# to associate this cluster role with the workspace service account.
che.infra.kubernetes.cluster_role_name=NULL

# Defines time frame that limits the Kubernetes workspace start time
che.infra.kubernetes.workspace_start_timeout_min=8

# Defines the timeout in minutes that limits the period for which Kubernetes Ingress become ready
che.infra.kubernetes.ingress_start_timeout_min=5

# If during workspace startup an unrecoverable event defined in the property occurs,
# terminate workspace immediately instead of waiting until timeout
# Note that this SHOULD NOT include a mere "Failed" reason, because that might catch events that are not unrecoverable.
# A failed container startup is handled explicitly by Che server.
che.infra.kubernetes.workspace_unrecoverable_events=FailedMount,FailedScheduling,MountVolume.SetUp failed,Failed to pull image,FailedCreate

# Defines whether use the Persistent Volume Claim for che workspace needs
# e.g backup projects, logs etc or disable it.
che.infra.kubernetes.pvc.enabled=true

# Defined which strategy will be used while choosing PVC for workspaces.
#
# Supported strategies:
# - 'common'
#        All workspaces in the same Kubernetes Namespace will reuse the same PVC.
#        Name of PVC may be configured with 'che.infra.kubernetes.pvc.name'.
#        Existing PVC will be used or new one will be created if it doesn't exist.
#
# - 'unique'
#        Separate PVC for each workspace's volume will be used.
#        Name of PVC is evaluated as '{che.infra.kubernetes.pvc.name} + '-' + {generated_8_chars}'.
#        Existing PVC will be used or a new one will be created if it doesn't exist.
#
# - 'per-workspace'
#        Separate PVC for each workspace will be used.
#        Name of PVC is evaluated as '{che.infra.kubernetes.pvc.name} + '-' + {WORKSPACE_ID}'.
#        Existing PVC will be used or a new one will be created if it doesn't exist.
che.infra.kubernetes.pvc.strategy=common

# Defines whether to run a job that creates workspace's subpath directories in persistent volume for the 'common' strategy before launching a workspace.
# Necessary in some versions of OpenShift/Kubernetes as workspace subpath volume mounts are created with root permissions,
# and thus cannot be modified by workspaces running as a user (presents an error importing projects into a workspace in Che).
# The default is "true", but should be set to false if the version of Openshift/Kubernetes creates subdirectories with user permissions.
# Relevant issue: https://github.com/kubernetes/kubernetes/issues/41638
# Note that this property has effect only if the 'common' PVC strategy used.
che.infra.kubernetes.pvc.precreate_subpaths=true

# Defines the settings of PVC name for che workspaces.
# Each PVC strategy suplies this value differently.
# See doc for che.infra.kubernetes.pvc.strategy property
che.infra.kubernetes.pvc.name=claim-che-workspace

# Defines the storage class of Persistent Volume Claim for the workspaces.
# Empty strings means "use default".
che.infra.kubernetes.pvc.storage_class_name=

# Defines the size of Persistent Volume Claim of che workspace.
# Format described here:
# https://docs.openshift.com/container-platform/latest/dev_guide/compute_resources.html#dev-compute-resources
che.infra.kubernetes.pvc.quantity=10Gi

# Pod that is launched when performing persistent volume claim maintenance jobs on OpenShift
che.infra.kubernetes.pvc.jobs.image=centos:centos7

# Image pull policy of container that used for the maintenance jobs on Kubernetes/OpenShift cluster
che.infra.kubernetes.pvc.jobs.image.pull_policy=IfNotPresent

# Defines pod memory limit for persistent volume claim maintenance jobs
che.infra.kubernetes.pvc.jobs.memorylimit=250Mi

# Defines Persistent Volume Claim access mode.
# Note that for common PVC strategy changing of access mode affects the number of simultaneously running workspaces.
# If OpenShift flavor where che running is using PVs with RWX access mode then a limit of running workspaces at the same time
# bounded only by che limits configuration like(RAM, CPU etc).
# Detailed information about access mode is described here:
# https://docs.openshift.com/container-platform/latest/architecture/additional_concepts/storage.html#pv-access-modes
che.infra.kubernetes.pvc.access_mode=ReadWriteOnce

# Defines whether Che Server should wait workspaces PVCs to become bound after creating.
# It's used by all PVC strategies.
#
# It should be set to `false` in case if `volumeBindingMode` is configured to `WaitForFirstConsumer`
# otherwise workspace starts will hangs up on phase of waiting PVCs.
#
# Default value is true (means that PVCs should be waited to be bound)
che.infra.kubernetes.pvc.wait_bound=true

# Defined range of ports for installers servers
#
# By default, installer will use own port, but if it conflicts with another installer servers
# then OpenShift infrastructure will reconfigure installer to use first available from this range
che.infra.kubernetes.installer_server_min_port=10000
che.infra.kubernetes.installer_server_max_port=20000

# Defines annotations for ingresses which are used for servers exposing. Value depends on the kind of ingress
# controller.
#
# OpenShift infrastructure ignores this property because it uses Routes instead of ingresses.
#
# Note that for a single-host deployment strategy to work, a controller supporting URL rewriting has to be
# used (so that URLs can point to different servers while the servers don't need to support changing the app root).
# The che.infra.kubernetes.ingress.path.rewrite_transform property defines how the path of the ingress should be
# transformed to support the URL rewriting and this property defines the set of annotations on the ingress itself
# that instruct the chosen ingress controller to actually do the URL rewriting, potentially building on the path
# transformation (if required by the chosen ingress controller).
#
# For example for nginx ingress controller 0.22.0 and later the following value is recommended:
# {"ingress.kubernetes.io/rewrite-target": "/$1","ingress.kubernetes.io/ssl-redirect": "false",\
#     "ingress.kubernetes.io/proxy-connect-timeout": "3600","ingress.kubernetes.io/proxy-read-timeout": "3600"}
# and the che.infra.kubernetes.ingress.path.rewrite_transform should be set to "%s(.*)"
#
# For nginx ingress controller older than 0.22.0, the rewrite-target should be set to merely "/" and the path transform
# to "%s" (see the the che.infra.kubernetes.ingress.path.rewrite_transform property).
#
# Please consult the nginx ingress controller documentation for the explanation of how the ingress controller uses
# the regular expression present in the ingress path and how it achieves the URL rewriting.
che.infra.kubernetes.ingress.annotations_json=NULL

# Defines a "recipe" on how to declare the path of the ingress that should expose a server.
# The "%s" represents the base public URL of the server and is guaranteed to end with a forward slash. This property
# must be a valid input to the String.format() method and contain exactly one reference to "%s".
#
# Please see the description of the che.infra.kubernetes.ingress.annotations_json property to see how these two
# properties interplay when specifying the ingress annotations and path.
#
# If not defined, this property defaults to "%s" (without the quotes) which means that the path is not transformed in
# any way for use with the ingress controller.
che.infra.kubernetes.ingress.path_transform=NULL

# Defines security context for pods that will be created by Kubernetes Infra
#
# This is ignored by OpenShift infra
che.infra.kubernetes.pod.security_context.run_as_user=NULL
che.infra.kubernetes.pod.security_context.fs_group=NULL

# Defines grace termination period for pods that will be created by Kubernetes / OpenShift infrastructures
#
# Grace termination period of Kubernetes / OpenShift workspace's pods defaults '0', which allows to terminate
# pods almost instantly and significantly decrease the time required for stopping a workspace.
# Note: if `terminationGracePeriodSeconds` have been explicitly set in Kubernetes / OpenShift recipe it will not be overridden.
che.infra.kubernetes.pod.termination_grace_period_sec=0

# Number of maximum concurrent async web requests
# (http requests or ongoing  web socket calls)
# supported in the underlying shared http client
# of the `KubernetesClient` instances.
# Default values are 64, and 5 per-host, which
# doesn't seem correct for multi-user scenarios
# knowing that Che keeps a number of connections
# opened (e.g. for command or ws-agent logs)
che.infra.kubernetes.client.http.async_requests.max=1000
che.infra.kubernetes.client.http.async_requests.max_per_host=1000

# Max number of idle connections in the connection pool
# of the Kubernetes-client shared http client
che.infra.kubernetes.client.http.connection_pool.max_idle=5

# Keep-alive timeout of the connection pool
# of the Kubernetes-client shared http client
# in minutes
che.infra.kubernetes.client.http.connection_pool.keep_alive_min=5

# Creates Ingresses with Transport Layer Security (TLS) enabled
# In OpenShift infrastructure, Routes will be TLS-enabled
che.infra.kubernetes.tls_enabled=false

# Name of a secret that should be used when creating workspace ingresses with TLS
# Ignored by OpenShift infrastructure
che.infra.kubernetes.tls_secret=

# Data for TLS Secret that should be used for workspaces Ingresses
# cert and key should be encoded with Base64 algorithm
# These properties are ignored by OpenShift infrastructure
che.infra.kubernetes.tls_key=NULL
che.infra.kubernetes.tls_cert=NULL

# Defines the period with which runtimes consistency checks will be performed.
# If runtime has inconsistent state then runtime will be stopped automatically.
# Value must be more than 0 or `-1`, where `-1` means that checks won't be performed at all.
#
# It is disabled by default because there is possible Che Server configuration when Che Server
# doesn't have an ability to interact with Kubernetes API when operation is not invoked by user.
#
# It DOES work on the following configurations:
# - workspaces objects are created in the same namespace where Che Server is located;
# - cluster-admin service account token is mount to Che Server pod;
#
# It DOES NOT work on the following configurations:
# - Che Server communicates with Kubernetes API using token from OAuth provider;
che.infra.kubernetes.runtimes_consistency_check_period_min=-1

### OpenShift Infra parameters

# Since OpenShift infrastructure reuse Kubernetes infrastructure components
# OpenShift infrastructure reuse most of the Kubernetes configuration attributes.

# DEPRECATED - please do not change the value of this property otherwise the existing workspaces will loose data. Do not
# set it on new installations.
#
# Defines OpenShift namespace in which all workspaces will be created.
# If not set, every workspace will be created in a new project, where project name = workspace id
# It's possible to use <username> and <userid> placeholders (e.g.: che-workspace-<username>).
# In that case, new project will be created for each user. OpenShift oauth or service account with
# permission to create new projects must be used.
#
# If the project pointed to by this property exists, it will be used for all workspaces. If it does not exist,
# the namespace specified by the che.infra.kubernetes.namespace.default will be created and used.
che.infra.openshift.project=

# Single port mode wildcard domain host & port. nip.io is used by default
che.singleport.wildcard_domain.host=NULL
che.singleport.wildcard_domain.port=NULL

# Enable single port custom DNS without inserting the IP
che.singleport.wildcard_domain.ipless=false

### Experimental properties

# Next properties are subject to changes and removal, so do not rely on them in a stable Che assembly

# Docker image of Che plugin broker app that resolves workspace tooling configuration and copies
# plugins dependencies to a workspace
che.workspace.plugin_broker.metadata.image=quay.io/eclipse/che-plugin-metadata-broker:v3.2.0
che.workspace.plugin_broker.artifacts.image=quay.io/eclipse/che-plugin-artifacts-broker:v3.2.0

# Docker image of Che plugin broker app that resolves workspace tooling configuration and copies
# plugins dependencies to a workspace
che.workspace.plugin_broker.pull_policy=Always

# Defines the timeout in minutes that limits the max period of result waiting for plugin broker.
che.workspace.plugin_broker.wait_timeout_min=3

# Workspace tooling plugins registry endpoint. Should be a valid HTTP URL.
# Example: http://che-plugin-registry-eclipse-che.192.168.65.2.nip.io
# In case Che plugins tooling is not needed value 'NULL' should be used
che.workspace.plugin_registry_url=https://che-plugin-registry.prod-preview.openshift.io/v3

# Devfile Registry endpoint. Should be a valid HTTP URL.
# Example: http://che-devfile-registry-eclipse-che.192.168.65.2.nip.io
# In case Che plugins tooling is not needed value 'NULL' should be used
che.workspace.devfile_registry_url=https://che-devfile-registry.prod-preview.openshift.io/

# Defines a default value for persist volumes that clients like Dashboard
# should propose for users during workspace creation.
# Possible values: true or false
# In case of true - PersistentVolumeClaims are used by declared volumes by user and plugins. `true`
# value is supposed not to be set explicitly in Devfile attributes since it's default fixed behaviour.
# In case of false - emptyDir is used instead of PVCs. Note that data will be lost after workspace restart.
che.workspace.persist_volumes.default=true

# Configures in which way secure servers will be protected with authentication.
# Suitable values:
#   - 'default': jwtproxy is configured in a pass-through mode.
#       So, servers should authenticate requests themselves.
#   - 'jwtproxy': jwtproxy will authenticate requests.
#       So, servers will receive only authenticated ones.
che.server.secure_exposer=default

# Jwtproxy issuer string, token lifetime and optional auth page path to route unsigned requests to.
che.server.secure_exposer.jwtproxy.token.issuer=wsmaster
che.server.secure_exposer.jwtproxy.token.ttl=8800h
che.server.secure_exposer.jwtproxy.auth.loader.path=/_app/loader.html
che.server.secure_exposer.jwtproxy.image=quay.io/eclipse/che-jwtproxy:fd94e60
che.server.secure_exposer.jwtproxy.memory_limit=128mb
che.server.secure_exposer.jwtproxy.cpu_limit=0.5

### Configuration of major "/websocket" endpoint

# Maximum size of the JSON RPC processing pool
# in case if pool size would be exceeded message execution will be rejected
che.core.jsonrpc.processor_max_pool_size=50

# Initial json processing pool. Minimum number of threads that used to process major JSON RPC messages.
che.core.jsonrpc.processor_core_pool_size=5

# Configuration of queue used to process Json RPC messages.
che.core.jsonrpc.processor_queue_capacity=100000

### Configuration of major "/websocket-minor" endpoint

# Maximum size of the JSON RPC processing pool
# in case if pool size would be exceeded message execution will be rejected
che.core.jsonrpc.minor_processor_max_pool_size=100

# Initial json processing pool. Minimum number of threads that used to process minor JSON RPC messages.
che.core.jsonrpc.minor_processor_core_pool_size=15

# Configuration of queue used to process Json RPC messages.
che.core.jsonrpc.minor_processor_queue_capacity=10000

# Port the the http server endpoint that would be exposed with Prometheus metrics
che.metrics.port=8087

### CORS settings

# CORS filter on WS Master is turned off by default.
# Use environment variable "CHE_CORS_ENABLED=true" to turn it on
# "cors.allowed.origins" indicates which request origins are allowed
che.cors.allowed_origins=*

# "cors.support.credentials" indicates if it allows processing of requests with credentials
# (in cookies, headers, TLS client certificates)
che.cors.allow_credentials=false

### Factory defaults

# Editor and plugin which will be used for factories which are created from remote git repository
# which doesn't contain any Che-specific workspace descriptors (like .devfile of .factory.json)
# Multiple plugins must be comma-separated, for example:
# pluginFooPublisher/pluginFooName/pluginFooVersion,pluginBarPublisher/pluginBarName/pluginBarVersion
che.factory.default_editor=eclipse/che-theia/next
che.factory.default_plugins=eclipse/che-machine-exec-plugin/nightly

### Devfile defaults

# Default Editor that should be provisioned into Devfile if there is no specified Editor
# Format is `editorPublisher/editorName/editorVersion` value.
# `NULL` or absence of value means that default editor should not be provisioned.
che.workspace.devfile.default_editor=eclipse/che-theia/next

# Default Plugins which should be provisioned for Default Editor.
# All the plugins from this list that are not explicitly mentioned in the user-defined devfile
# will be provisioned but only when the default editor is used or if the user-defined editor is
# the same as the default one (even if in different version).
# Format is comma-separated `pluginPublisher/pluginName/pluginVersion` values, and URLs. For example:
# eclipse/che-theia-exec-plugin/0.0.1,eclipse/che-theia-terminal-plugin/0.0.1,https://cdn.pluginregistry.com/vi-mode/meta.yaml
# If the plugin is a URL, the plugin's meta.yaml is retrieved from that URL.
che.workspace.devfile.default_editor.plugins=eclipse/che-machine-exec-plugin/nightly

# Defines comma-separated list of labels for selecting secrets from a user namespace,
# which will be mount into workspace containers as a files or env variables.
# Only secrets that match ALL given labels will be selected.
che.workspace.provision.secret.labels=app.kubernetes.io/part-of=che.eclipse.org,app.kubernetes.io/component=workspace-secret<|MERGE_RESOLUTION|>--- conflicted
+++ resolved
@@ -84,8 +84,8 @@
 # Java command-line options added to the JVM running the Maven server.
 che.workspace.maven_server_java_options=-XX:MaxRAM=128m -XX:MaxRAMFraction=1 -XX:+UseParallelGC -XX:MinHeapFreeRatio=10 -XX:MaxHeapFreeRatio=20 -XX:GCTimeRatio=4 -XX:AdaptiveSizePolicyWeight=90 -Dsun.zip.disableMemoryMapping=true -Xms20m -Djava.security.egd=file:/dev/./urandom
 
-<<<<<<< HEAD
 # RAM limit default for each machine that has no RAM settings in its environment.
+# Value less or equal to 0 is interpreted as disabling the limit.
 che.workspace.default_memory_limit_mb=1024
 
 # RAM request for each container that has no explicit RAM settings in its environment.
@@ -93,62 +93,31 @@
 # This property may not be supported by all infrastructure implementations.
 # Currently it is supported by Kubernetes and OpenShift.
 # A memory request exceeding the memory limit is ignored, and only the limit size is used.
+# Value less or equal to 0 is interpreted as disabling the limit.
 che.workspace.default_memory_request_mb=200
 
 # CPU limit for each container that has no CPU settings in its environment.
 # Specify either in floating point cores number, for example, `0.125`,
 # or using the Kubernetes format, integer millicores, for example, `125m`.
-che.workspace.default_cpu_limit_cores=2
+# Value less or equal to 0 is interpreted as disabling the limit.
+che.workspace.default_cpu_limit_cores=-1
 
 # CPU request for each container that has no CPU settings in environment.
 # A CPU request exceeding the CPU limit is ignored, and only limit number is used.
-che.workspace.default_cpu_request_cores=0.125
+# Value less or equal to 0 is interpreted as disabling the limit.
+che.workspace.default_cpu_request_cores=-1
 
 # RAM limit and request for each sidecar that has no RAM settings in the {prod-short} plug-in configuration.
+# Value less or equal to 0 is interpreted as disabling the limit.
 che.workspace.sidecar.default_memory_limit_mb=128
 che.workspace.sidecar.default_memory_request_mb=64
 
 # CPU limit and request default for each sidecar that has no CPU settings in the {prod-short} plug-in configuration.
 # Specify either in floating point cores number, for example, `0.125`,
 # or using the Kubernetes format, integer millicores, for example, `125m`.
-che.workspace.sidecar.default_cpu_limit_cores=1
-che.workspace.sidecar.default_cpu_request_cores=0.115
-=======
-# RAM limit default for each machine that has no RAM settings in environment.
-# Value less or equal to 0 interpreted as limit disabling.
-che.workspace.default_memory_limit_mb=1024
-
-# RAM request default for each container that has no explicit RAM settings in environment.
-# this amount will be allocated on workspace container creation
-# this property might not be supported by all infrastructure implementations:
-# currently it is supported by k8s and openshift
-# if default memory request is more than the memory limit, request will be ignored,
-# and only limit will be used. Value less or equal to 0 interpreted as disabling request.
-che.workspace.default_memory_request_mb=200
-
-
-# CPU limit default for each container that has no CPU settings in environment.
-# Can be specified either in floating point cores number, e.g. 0.125 or in K8S format integer millicores e.g. 125m
-# Value less or equal to 0 interpreted as limit disabling.
-che.workspace.default_cpu_limit_cores=-1
-
-# CPU request default for each container that has no CPU settings in environment.
-# if default CPU request is more than the CPU limit, request will be ignored,
-# and only limit will be used.
-# Value less or equal to 0 interpreted as disabling this request.
-che.workspace.default_cpu_request_cores=-1
-
-# RAM limit and request default for each sidecar that has no RAM settings in Che plugin configuration.
-# Value less or equal to 0 interpreted as limit disabling.
-che.workspace.sidecar.default_memory_limit_mb=128
-che.workspace.sidecar.default_memory_request_mb=64
-
-# CPU limit and request default for each sidecar that has no CPU settings in Che plugin configuration.
-# Can be specified either in floating point cores number, e.g. 0.125 or in K8S format integer millicores e.g. 125m
-# Value less or equal to 0 interpreted as disabling limit.
+# Value less or equal to 0 is interpreted as disabling the limit.
 che.workspace.sidecar.default_cpu_limit_cores=-1
 che.workspace.sidecar.default_cpu_request_cores=-1
->>>>>>> cf29ce53
 
 # Defines image-pulling strategy for sidecars.
 # Possible values are: `Always`, `Never`, `IfNotPresent`. Any other value
