########################################################################################
#####                                                                              #####
#####                                    CHE SYSTEM                                #####
#####                                                                              #####
#
# Parameters that affect the initial system operation.
#

# IP address, hostname, or DNS
#     The IP address or DNS name of where the Che endpoint will service your users.
#     If you are running this on a local system, we auto-detect this value as the IP
#     address of your Docker daemon. On many systems, especially those from cloud hosters
#     like DigitalOcean, you must explicitly set this to the external IP address or
#     DNS entry provided by the provider. This value can be overridden on the command
#     line with '-e CHE_HOST=<value>'.
#CHE_HOST=localhost

# Port
#     The port on the host Che will bind itself to. This value can be overridden on the 
#     command line with '-e CHE_PORT=<value>'.
#CHE_PORT=8080

# Proxies
#     Che's internal services such as Java & curl need system properties applied
#     so they can reach the Internet. Che uses the Internet to reach DockerHub
#     and to route workspace activity. Che is configured to inherit proxy
#     parameters from your Docker daemon settings. Those settings are applied
#     to these variables automatically during initialization, but you can override
#     them here.
#
#     Please be mindful of proxy URL formatting. Proxies are unforgiving if the URL is
#     not typed properly, including the protocol and a trailing slash '/'.
#CHE_HTTP_PROXY=http://myproxy.com:8001/
#CHE_HTTPS_PROXY=http://myproxy.com:8001/
#CHE_NO_PROXY=<ip-or-domains-that-do-not-require-proxy-access>

# Proxies for Workspaces
#     The proxy values that will be set as environment variables within each user's.
#     workspace. Set these to allow users Internet access if they are behind a proxy.
#CHE_WORKSPACE_HTTP__PROXY=http://myproxy.com:8001/
#CHE_WORKSPACE_HTTPS__PROXY=http://myproxy.com:8001/
#CHE_WORKSPACE_NO__PROXY=<ip-or-domains-that-do-not-require-proxy-access>

# DNS resolving servers
#     Comma separate list of IP address that point to DNS resolving servers. In
#     some secure environments or those behind a proxy, custom DNS resolution
#     is required to resolve DNS names. You can set internal DNS servers or external
#     ones to this configuration. This applies DNS resolution to the Che server and
#     to the runtimes of the workspaces created from this Che server. This value
#     defaults to inheriting DNS resolver list from host running Che.
#CHE_DNS_RESOLVERS=<ip-of-dns-resolving-servers>

# JPDA
#     If using Che in development mode, activate this property to enable JPDA
#     mode within Che's internal Tomcat
#CHE_DEBUG_SUSPEND=false
#CHE_DEBUG_PORT=8000

# XMX
#      Che's core server runs as a Tomcat application on top of a JVM. This sets the
#      JVM XMX settings that are loaded by the JVM when the Che container boots.
#      It should be rare that you would need to change this.
#CHE_SERVER_XMX=2048



########################################################################################
#####                                                                              #####
#####                                 WORKSPACES                                   #####
#####                                                                              #####
#
# User workspaces have their own runtimes. Those runtimes are composed of 1..n containers.
# We call each container a 'machine' as it is a dedicated runtime. One of the machines for
# a workspace must be designated as the 'development' machine, which installs Che agents to
# provide additional services to the user. These parameters configure how Che manages user
# machines and the agents that are deployed within them.
#
# Since workspaces have their own runtimes, they have separate proxies that do not inherit
# from system proxies that you have configured for your Docker daemon.
#
# Extra Hosts for Workspaces
#     Comma separated list of <HOST>:<IP> entries that will be added to the user's
#     /etc/hosts file within their workspace runtimes. Configure this to give user
#     access to systems within your network. This is set when DNS resolvers do not
#     parse hostname entries properly.
#CHE_WORKSPACE_HOSTS=<HOST_1>:<IP_1>,<HOST_2>:<IP_2>

# Memory
#     The recommended RAM size for new workspaces when created from the dashboard.
#CHE_WORKSPACE_DEFAULT__MEMORY__MB=1024

# Memory Swap
#     Adjust machine swap memory by multiplication current machnine memory on provided
#     value. Default is 0 which means disabled swap, if set multiplier value equal to 0.5
#     machine swap will be configured with size that equal to half of current machine memory.
#     It should be rare that you would configure this. See Docker memory swap online
#     for background.
#CHE_DOCKER_SWAP=0

# Host Volume Mounts
#     Semicolon separated list of volume mounts. Che will volume mount these host folders
#     into each workspace. This is a way to allow you to provide access to NAS shared
#     across many workspaces.
#CHE_WORKSPACE_VOLUME=/path/on/host:/path/in/workspace:ro,Z;/path/to/host2:/path/in/workspace2:ro,Z;

# Privileged Mode
#     Set to `true` if you would like user workspaces to be started with Docker's
#     privileged mode. Please be careful when setting this property. This allows
#     user workspaces to gain access to the underly host with root privileges.
#     However, privileged mode is needed if users want to launch their own Docker
#     containers from within their Docker-powered workspace.
#CHE_DOCKER_PRIVILEGED=false

# Agent Start Timeout
#     The length of time that a workspace will be allowed to boot before the system terminates the
#     boot process. If the Che container cannot establish two way communications with the
#     agents within the workspace when it boots, then the workspace will not be started.
#CHE_WORKSPACE_AGENT_DEV_MAX__START__TIME__MS=300000

# Workspace Agent Java Options
#   Java command line options to be added to JVM's that run agents within workspaces.
#CHE_WORKSPACE_JAVA_OPTIONS=-Xms256m -Xmx2048m -Djava.security.egd=file:/dev/./urandom

# Workspace Agent Maven Options
#   Maven command line options added to JVM's that run agents within workspaces.
#   Defaults to the same value of CHE_WORKSPACE_JAVA_OPTIONS.
#CHE_WORKSPACE_MAVEN_OPTIONS=NULL

# Workspace Idle timeout
#   The length of time after which workspaces will be automatically stopped, if no activity
#   has been detected on them. Currently, keyboard and mouse interactions in IDE, as well as HTTP
#   requests to ws-agent count as activity. Set "0" to disable automatic stop of inactive workspaces.
#   Default to the value of this property in che.properties (3600000)
#CHE_WORKSPACE_AGENT_DEV_INACTIVE__STOP__TIMEOUT__MS=0

########################################################################################
#####                                                                              #####
#####                                 NETWORKING                                   #####
#####                                                                              #####
#
# Affects how the Che server connects to the Docker Daemon, how the Che server and
# workspaces establish connections to one another, and also how remote browser clients
# should discover and connect to workspaces.
#
# Che goes through a progression algorithm to establish the protocol, IP address and
# port to establish communications with it is booting or starting a workspace.
#
# Browser --> Che Server
#    1. Default is 'http://localhost:${SERVER_PORT}/wsmaster/api'.
#    2. Else use the value of CHE_API
#
# Che Server --> Docker Daemon Progression:
#    1. Use the value of CHE_DOCKER_DAEMON__URL
#    2. Else, use the value of DOCKER_HOST system variable
#    3. Else, use Unix socket over unix:///var/run/docker.sock
#
# Che Server --> Workspace Connection:
#    - If CHE_DOCKER_SERVER__EVALUATION__STRATEGY is 'default':
#        1. Use the value of CHE_DOCKER_IP
#        2. Else, if server connects over Unix socket, then use localhost
#        3. Else, use DOCKER_HOST
#    - If CHE_DOCKER_SERVER__EVALUATION__STRATEGY is 'docker-local':
#        1. Use the address of the workspace container within the docker network 
#           and exposed ports
#        2. If address is missing, if server connects over Unix socket, then use 
#           localhost and exposed ports
#        3. Else, use DOCKER_HOST and published ports
#
# Browser --> Workspace Connection:
#    - If CHE_DOCKER_SERVER__EVALUATION__STRATEGY is 'default':
#        1. If set use the value of CHE_DOCKER_IP_EXTERNAL
#        2. Else if set use the value of CHE_DOCKER_IP
#        3. Else, if server connects over Unix socket, then use localhost
#        4. Else, use DOCKER_HOST
#    - If CHE_DOCKER_SERVER__EVALUATION__STRATEGY is 'docker-local':
#        1. If set use the value of CHE_DOCKER_IP_EXTERNAL
#        2. Else use the address of the workspace container within the docker network, 
#           if it is set
#        3. If address is missing, if server connects over Unix socket, then use 
#           localhost
#        4. Else, use DOCKER_HOST
#
# Workspace Agent --> Che Server
#    1. Default is 'http://che-host:${SERVER_PORT}/wsmaster/api', where 'che-host' 
#       is IP of server.
#    2. Else, use value of CHE_INFRA_DOCKER_MASTER__API__ENDPOINT
#    3. Else, if 'docker0' interface is unreachable, then 'che-host' replaced with
#       172.17.42.1 or 192.168.99.1
#    4. Else, print connection exception

# Che Server API Endpoint
#     The location of the API end point where dashboard and IDE clients will look for
#     interacting with the Che server, which we also call the workspace master.
#CHE_API=http://${CHE_HOST}:${CHE_PORT}/wsmaster/api
# Che Server default websocket endpoint.
#     Provides basic communication endpoint where clients can get/push statuses/output.
#CHE_WEBSOCKET_ENDPOINT=ws://${CHE_HOST}:${CHE_PORT}/wsmaster/websocket

# Docker Daemon URL
#     How the Che server will discover the location of the Docker daemon. If this is
#     not set, then Che will use DOCKER_HOST or the default unix:///var/run/docker.sock.
#     It would be rare to need to set this as most clients set DOCKER_HOST or volume
#     mount a Docker socket when starting the Che CLI.
#CHE_DOCKER_DAEMON__URL=NULL

# Docker Host
#     How Che will connect to the Docker host if CHE_DOCKER_DAEMON__URL is not set. This
#     value can be provided on the command line as well. If this value is not set, then
#     Che will use the volume mount of unix:///var/run/docker.sock.
#DOCKER_HOST=tcp://localhost:2375

# Workspace Address Resolution Strategy
#     The strategy to determine how workspace servers users launch will be exposed. 
#     If the Che server and your workspaces are on different networks that flow through a
#     firewall, those firewalls can prevent communications between Che and workspaces.
#     The default strategy exposes workspaces with the IP of Docker and ephemeral ports.
#     A Docker local strategy uses internal Docker network IP addresses and exposed ports.
#
#     Options:
#       - 'default':      internal address is DOCKER_HOST with ephemeral ports
#       - 'docker-local': internal address is Docker network container address with
#                         exposed ports (not ephemeral)
#     on the same Docker network.
#CHE_DOCKER_SERVER__EVALUATION__STRATEGY=docker-local

# Docker IP Address
#     The IP address of the Docker daemon that is running on your host. The Che server
#     uses this IP address to establish a connection to your workspaces when they
#     first boot. This is different from how the Che server first establishes a
#     connection to the Docker daemon. After a Che server has instructed a Docker
#     Daemon to create a workspace, the Che server then discovers the location of the
#     workspace using the value of this IP address. We use auto-discovery to determine
#     this IP address. You can provide this value to override the default discovery
#     which searches Unix sockets and DOCKER_HOST. 
#CHE_DOCKER_IP=172.17.0.1

# External Docker IP Address
#     The external IP address used by browsers to connect to workspace containers that
#     are running on a Docker network. After Che has created a workspace runtime, those
#     Docker containers need to be reachable by remote browsers. Browsers will default
#     to using CHE_DOCKER_IP, then unix sockets, or DOCKER_HOST if this is not set. 
#     This will generally work if the browser and the workspace are on the same network.
#     However, if the browser and the workspaces are on different networks, then you
#     may need to set this value to the external IP address of your host or Docker to
#     make workspaces reachable.
#CHE_DOCKER_IP_EXTERNAL=NULL

# Usage of single-port routing.
# By enabling single-port, all browser traffic to Che or any workspace will be routed
# through the value that you have set to CHE_PORT`, or 8080 if not set. Setting this
# property will transform the launch sequence of Che to launch a Traefik reverse proxy.
# The reverse proxy will act as the traffic endpoint for all browser communications.
# When a new workspace is started or stopped, Che will update Traefik's configuration
# with rules for how browser traffic should be routed to Che or a workspace.
#
# With single-port, each service running in a workspace and exposing ports has its own hostname.
# Example : workspace agent will have a hostname like : ws-agent.workspace-id....domain.name
# By default the domain name will use nip.io which allow to provide wildcard DNS without any
# user configuration. The strategy used for the hosts is using the template provided by the
# CHE_DOCKER_SERVER__EVALUATION__STRATEGY_CUSTOM_TEMPLATE property with default value
#  <serverName>.<machineName>.<workspaceId>.<wildcardNipDomain>:<chePort>
# If you've your own domain and then DNS server, you may want to add wildcard DNS entry
# matching a pattern. For example updating the property to the value
#  <serverName>.<machineName>.<workspaceId>.che.foobar.com:<chePort>
# will require a wildcard *.che.foobar.com entry in DNS server resolving to the IP of the che server.
# More details on the values provided by the template can be found on documentation.
CHE_SINGLE_PORT=false



########################################################################################
#####                                                                              #####
#####                                     DOCKER                                   #####
#####                                                                              #####
#
# Docker Registry for Workspace Snapshots
#     Docker is the default machine implementation within Che. Workspaces are powered
#     by machines that are constructed when the workspace is started. The images used to
#     generate containers for the machines can come from DockerHub or a private
#     Docker registry. When a workspace is "stopped", if it is saved as a snapshot, then
#     the workspace's runtime is saved as a Docker image to disk. You can optionally
#     have this image saved in a Docker registry like Artifactory or Docker Enterprise
#     registry. The default location for workspace snapshots is on disk. You can 
#     configure this property with a URL to your registry to alter the location.
#CHE_DOCKER_REGISTRY=${CHE_REGISTRY_HOST}:5000
#
#    If false, snaps are saved to disk. If true, snaps are saved in a registry.
#    The namespace is how the snapshots will be organized in the registry.
#CHE_DOCKER_REGISTRY__FOR__SNAPSHOTS=false
#CHE_DOCKER_NAMESPACE=NULL

#    By default, when users stop their workspaces, they are not snapped. You can set this
#    to automatically create snaps when they stop either due to user stopping the
#    workspace or idle timeout.
#CHE_WORKSPACE_AUTO__SNAPSHOT=false
#CHE_WORKSPACE_AUTO__RESTORE=false

#    By default, if a user accesses a workspace from its unique URL (instead of the
#    dashboard interface), then the workspace is automatically started by Che.
#    You can set this property to false to disable this behavior.
#CHE_WORKSPACE_AUTO__START=true

# Private Docker Images
#     If pushing snap images to a registry requires authenticated access to the
#     registry. Or, if your stacks reference private images which require authenticated
#     access to a registry in order to pull, then you can configure 1..n registries 
#     with authentication access. We will perform a `docker login` with this 
#     credentials before performing a snap or a pull.
#CHE_DOCKER_REGISTRY_AUTH_<insert-name>_URL=https://index.docker.io/v1/
#CHE_DOCKER_REGISTRY_AUTH_<insert-name>_USERNAME=<username>
#CHE_DOCKER_REGISTRY_AUTH_<insert-name>_PASSWORD=<password>
#CHE_DOCKER_REGISTRY_AWS_REGISTRY1_ID=id1
#CHE_DOCKER_REGISTRY_AWS_REGISTRY1_REGION=region1
#CHE_DOCKER_REGISTRY_AWS_REGISTRY1_ACCESS__KEY__ID=key_id1
#CHE_DOCKER_REGISTRY_AWS_REGISTRY1_SECRET__ACCESS__KEY=secret1

# Force Image Update
#     If true, then Che always pulls an image from a registry even if it is cached
#     If false, Docker only pulls the image if it does not exist locally. This can
#     create situations where images are not current, but a forced pull is slower.
#CHE_DOCKER_ALWAYS__PULL__IMAGE=true

# Control User Processes
#     Limits the number of processes that can be forked inside a cgroup. Set -1 for
#     unlimited. Requires Docker running on a 4.3 Linux kernel.
#CHE_DOCKER_PIDS__LIMIT=-1

# CPU Core Limits
#     Limit the CPU cores used for running Che workspaces as containers.
#     Example:
#         CHE_DOCKER_CPUSET__CPUS=0-3
#         CHE_DOCKER_CPUSET__CPUS=0,2
#     See more at https://docs.docker.com/engine/reference/run/#/cpuset-constraint
#CHE_DOCKER_CPUSET__CPUS=NULL

# CPU Consumption Limit
#     Limit the CPU utilitization given to containers powering workspaces started
#     by Che. 'period' sets the amount of units for each CPU core. 'quota' sets the
#     sets amount of units available per whole CPU.
#     Max value of quota could be period * number of CPU cores in a system.
#     Example:
#         These values allows usage of 100% of 2 cores on 2+ cores system.
#         Period declares that 100% is equal to 5000 units
#         and container is allowed to use 2x more than 1 core.
#         Although max consumption is explained in cores performance workload will be
#         split between several cores.
#         CHE_DOCKER_CPU__PERIOD=5000
#         CHE_DOCKER_CPU__QUOTA=10000
#         In this example limit is set to half of a CPU core.
#         CHE_DOCKER_CPU__PERIOD=10000
#         CHE_DOCKER_CPU__QUOTA=5000
#    See more at https://docs.docker.com/engine/reference/run/#/cpu-period-constraint
#                https://docs.docker.com/engine/reference/run/#/cpu-quota-constraint
#CHE_DOCKER_CPU__PERIOD=0
#CHE_DOCKER_CPU__QUOTA=0

# CGroup Parent
#     CGroups allow admins to to configure limits on nodes in a system in a specific
#     way. The value can start with a slash which means it will be absolute or
#     without a slash for relative value. Docker will create this cgroup if it is missing.
#     Admin can configure limits on this cgroup on all nodes in a system specific way.
#     Example:
#         On Ubuntu 16.04 use CHE_DOCKER_PARENT__CGROUP=/my_group. Then let container
#         create cgoup by running Che. Then edit
#         /sys/fs/cgroup/<resource folder>/my_group/<resource file>
#         For example to limit CPU cores to 0-1 put value "0-1" into file
#         /sys/fs/cgroup/cpuset/my_group/cpuset.cpus
#     See more at https://docs.docker.com/engine/reference/run/#/specifying-custom-cgroups
#CHE_DOCKER_PARENT__CGROUP=NULL

# SELinux Options
#     By default, your source code is mounted into a workspace into /projects folder.
#     On SELinux and other OS, you may need to add additional mounting attributes.
#CHE_DOCKER_VOLUMES__PROJECTS__OPTIONS=Z
#CHE_DOCKER_VOLUMES__AGENT__OPTIONS=ro,Z

# Docker Cleanup
#     Unused containers and networks from Che and workspaces need to be cleaned up
#     periodically.
#CHE_DOCKER_CLEANUP__PERIOD__MIN=60



########################################################################################
#####                                                                              #####
#####                                     OAUTH                                    #####
#####                                                                              #####
#
# You can configure a 3rd party provider's oAuth, which will be used for your users when
# they initiate Git actions from within Che.
#
# GitHub
#CHE_OAUTH_GITHUB_CLIENTID=your_github_client_id
#CHE_OAUTH_GITHUB_CLIENTSECRET=your_google_secret
#CHE_OAUTH_GITHUB_AUTHURI=https://github.com/login/oauth/authorize
#CHE_OAUTH_GITHUB_TOKENURI=https://github.com/login/oauth/access_token
#CHE_OAUTH_GITHUB_REDIRECTURIS=http://localhost:${CHE_PORT}/wsmaster/api/oauth/callback



########################################################################################
#####                                                                              #####
#####                                      JMX                                     #####
#####                                                                              #####
#
# JMX provides a management interface point to within the Che container. JMX is not
# use by other containers such as haproxy or nginx. While Che is running, grab the
# IP address of the Che container and you can connect to its embedded JMX server.
# JMX is disabled by default, uncomment CHE_JMX_ENABLED=true to enable it.
#
#CHE_JMX_ENABLED=true
#CHE_JMX_USERNAME=admin
#CHE_JMX_PASSWORD=Che



########################################################################################
#####                                                                              #####
#####                                     CUSTOM                                   #####
#####                                                                              #####
# Custom che.properties Property
#     Che's server loads name=value properties in a .properties file. Those values can
#     be seen by custom extensions that are packaged within a Che server. There are
#     also Che properties that are rarely configured that are shown in documentation
#     that can be added with a custom format here. You can add as many as you would like.
#
#     Add a new property in the format of CHE_<PROPERTY_NAME>=value. If in your
#     <PROPERTY_NAME> you have a single underscore '_', that will be replaced with a
#     dot '.'. A double underscore '__' will be replaced with a single underscore '_'.
#
#     For example, CHE_WORKSPACE_AUTO__SNAPSHOT=false will be converted into the Che
#     property 'che.workspace.auto_snapshot=false'.
#CHE_WORKSPACE_AUTO__SNAPSHOT=false

# System Super Privileged Mode
#     Grants users with the manageSystem permission additional permissions for
#     getByKey, getByNameSpace, stopWorkspaces, and getResourcesInformation.
#     These are not given to admins by default and these permissions allow
#     admins gain visibility to any workspace along with naming themselves
#     with admin privileges to those workspaces.
#SYSTEM_SUPER__PRIVILEGED__MODE=false

# A complete list of internal properties used by Che are available in the default
# properties file that is embedded in the server's runtime. You can view it in our
# GitHub repository: https://github.com/eclipse/che/blob/master/assembly/assembly-wsmaster-war/src/main/webapp/WEB-INF/classes/codenvy/che.properties

########################################################################################
#####                                                                              #####
#####                                   STACKS                                     #####
#####                                                                              #####
#
# Defines whether stacks loaded once or each time server starts.
# If value is 'false' stacks will be loaded once after database is initialized,
# otherwise stacks will be loaded each time server starts.
# Stacks loading overrides existing predefined stacks with new data
# defined in stacks.json.
#     - 'default'   : false
# Note that this property is needed for backward compatibility and will be removed soon.
#CHE_PREDEFINED_STACKS_RELOAD__ON__START=false

<<<<<<< HEAD
########################################################################################
#####                                                                              #####
#####                               Openshift Infrastructure                       #####
#####                                                                              #####
#
#CHE_INFRA_OPENSHIFT_MASTER__URL=
#CHE_INFRA_OPENSHIFT_USERNAME=developer
#CHE_INFRA_OPENSHIFT_PASSWORD=developer
#CHE_INFRA_OPENSHIFT_TRUST__CERTS=false

#CHE_INFRA_OPENSHIFT_MACHINE__START__TIMEOUT__MIN=5

# Defines whether use the Persistent Volume Claim for che workspace needs
# e.g backup projects, logs etc or disable it.
#CHE_INFRA_OPENSHIFT_PVC_ENABLED=true

# Defines the name of Persistent Volume Claim for che workspace.
#CHE_INFRA_OPENSHIFT_PVC_NAME=claim-che-workspace

# Defines the size of Persistent Volume Claim of che workspace.
# Format described here:
# https://docs.openshift.com/container-platform/latest/dev_guide/compute_resources.html#dev-compute-resources
#CHE_INFRA_OPENSHIFT_PVC_QUANTITY=10Gi

# Defines Persistent Volume Claim access mode.
# Detailed information is described here:
# https://docs.openshift.com/container-platform/latest/architecture/additional_concepts/storage.html#pv-access-modes
#CHE_INFRA_OPENSHIFT_PVC_ACCESS__MODE=ReadWriteOnce
=======


########################################################################################
#####                                                                              #####
#####                                 MAIL SERVER                                  #####
#####                                                                              #####
#
# CHE uses email to notify admins and users of events in the system such as error
# reports invitations, or workspace unusual activity.
#
#CHE_MAIL_HOST=smtp.example.com
#CHE_MAIL_HOST_PORT=465
#CHE_MAIL_USE_SSL=true
#CHE_MAIL_TRANSPORT_PROTOCOL=smtp
#CHE_MAIL_SMTP_AUTH=true
#CHE_MAIL_SMTP_SOCKETFACTORY_CLASS=javax.net.ssl.SSLSocketFactory
#CHE_MAIL_SMTP_SOCKETFACTORY_FALLBACK=false
#CHE_MAIL_SMTP_SOCKETFACTORY_PORT=465
#CHE_MAIL_SMTP_AUTH_USERNAME=smtp_username
#CHE_MAIL_SMTP_AUTH_PASSWORD=smtp_password



########################################################################################
#####                                                                              #####
#####                                CHE MULTIUSER                                 #####
#####                                                                              #####
#
# Enable multiuser CHE
#     - 'default'   : false
#CHE_MULTIUSER=false
#
# Postgres config
#CHE_JDBC_USERNAME=pgche
#CHE_JDBC_PASSWORD=pgchepassword
#CHE_JDBC_DATABASE=dbche
#CHE_JDBC_URL=jdbc:postgresql://postgres:5432/dbche
#CHE_JDBC_DRIVER__CLASS__NAME=org.postgresql.Driver
#CHE_JDBC_MAX__TOTAL=20
#CHE_JDBC_MAX__IDLE=10
#CHE_JDBC_MAX__WAIT__MILLIS=-1

# Grant system permission for 'che.system.admin_name' user. If the user already exists it'll happen on
# component startup, if not - during the first login when user is persisted in the database.
#CHE_SYSTEM_ADMIN__NAME=admin

#
CHE_KEYCLOAK_OSO_ENDPOINT=NULL
CHE_KEYCLOAK_GITHUB_ENDPOINT=NULL
CHE_KEYCLOAK_AUTH__SERVER__URL=http://172.17.0.1:5050/auth
CHE_KEYCLOAK_REALM=che
CHE_KEYCLOAK_CLIENT__ID=che-public


########################################################################################
#####                                                                              #####
#####                             WORKSPACE LIMITS                                 #####
#####                                                                              #####
#
# Workspaces are the fundamental runtime for users when doing development. You can set
# parameters that limit how workspaces are created and the resources that are consumed.
#
#     The maximum number of workspaces that a user is allowed to create. The user will
#     be presented with an error message if they try to create additional workspaces.
#     This applies to the total number of both running and stopped workspaces. Since
#     each workspace is saved as a snapshot, placing a cap on this number is a way
#     to limit the disk consumption for workspace storage.
#CHE_LIMITS_USER_WORKSPACES_COUNT=-1

#     The maximum number of running workspaces that a single user is allowed to have.
#     If the user has reached this threshold and they try to start an additional
#     workspace, they will be prompted with an error message. The user will need to
#     stop a running workspace to activate another.
#CHE_LIMITS_USER_WORKSPACES_RUN_COUNT=-1

#     The total amount of RAM that a single user is allowed to allocate to running
#     workspaces. A user can allocate this RAM to a single workspace or spread it
#     across multiple workspaces.
#CHE_LIMITS_USER_WORKSPACES_RAM=-1

#     The total amount of RAM that a single organization (team) is allowed to allocate
#     to running workspaces. An organization owner can allocate this RAM however they
#     see fit across the team's workspaces.
#CHE_LIMITS_ORGANIZATION_WORKSPACES_RAM=-1

#     The maximum number of workspaces that a organization is allowed to own. The
#     organization will be presented an error message if they try to create
#     additional workspaces. This applies to the total number of both running
#     and stopped workspaces. Since each workspace is saved as a snapshot, placing a
#     cap on this number limits the disk consumption for workspace storage.
#CHE_LIMITS_ORGANIZATION_WORKSPACES_COUNT=-1

#     The maximum number of running workspaces that a single organization is allowed.
#     If the organization has reached this threshold and they try to start an
#     additional workspace, they will be prompted with an error message. The
#     organization will need to stop a running workspace to activate another.
#CHE_LIMITS_ORGANIZATION_WORKSPACES_RUN_COUNT=-1

#     The length of time that a user is idle with their workspace when the system will
#     suspend the workspace by snapshotting it and then stopping it. Idleness is the
#     length of time that the user has not interacted with the workspace, meaning that
#     one of our agents has not received interaction. Leaving a browser window open
#     counts toward idleness.
#CHE_LIMITS_WORKSPACE_IDLE_TIMEOUT=-1

#     The maximum amount of RAM that a user can allocate to a workspace when they
#     create a new workspace. The RAM slider is adjusted to this maximum value.
#CHE_LIMITS_WORKSPACE_ENV_RAM=16gb
>>>>>>> 679df962
<|MERGE_RESOLUTION|>--- conflicted
+++ resolved
@@ -458,7 +458,6 @@
 # Note that this property is needed for backward compatibility and will be removed soon.
 #CHE_PREDEFINED_STACKS_RELOAD__ON__START=false
 
-<<<<<<< HEAD
 ########################################################################################
 #####                                                                              #####
 #####                               Openshift Infrastructure                       #####
@@ -487,7 +486,6 @@
 # Detailed information is described here:
 # https://docs.openshift.com/container-platform/latest/architecture/additional_concepts/storage.html#pv-access-modes
 #CHE_INFRA_OPENSHIFT_PVC_ACCESS__MODE=ReadWriteOnce
-=======
 
 
 ########################################################################################
@@ -595,5 +593,4 @@
 
 #     The maximum amount of RAM that a user can allocate to a workspace when they
 #     create a new workspace. The RAM slider is adjusted to this maximum value.
-#CHE_LIMITS_WORKSPACE_ENV_RAM=16gb
->>>>>>> 679df962
+#CHE_LIMITS_WORKSPACE_ENV_RAM=16gb