/*******************************************************************************
 * Copyright (c) 2012-2017 Codenvy, S.A.
 * All rights reserved. This program and the accompanying materials
 * are made available under the terms of the Eclipse Public License v1.0
 * which accompanies this distribution, and is available at
 * http://www.eclipse.org/legal/epl-v10.html
 *
 * Contributors:
 *   Codenvy, S.A. - initial API and implementation
 *******************************************************************************/
package org.eclipse.che.api.factory.server;

import io.swagger.annotations.Api;
import io.swagger.annotations.ApiOperation;
import io.swagger.annotations.ApiParam;
import io.swagger.annotations.ApiResponse;
import io.swagger.annotations.ApiResponses;

import com.google.common.collect.ImmutableSet;

import org.eclipse.che.api.agent.server.filters.AddExecAgentInEnvironmentUtil;
import org.eclipse.che.api.core.ApiException;
import org.eclipse.che.api.core.BadRequestException;
import org.eclipse.che.api.core.ConflictException;
import org.eclipse.che.api.core.ForbiddenException;
import org.eclipse.che.api.core.NotFoundException;
import org.eclipse.che.api.core.ServerException;
import org.eclipse.che.api.core.model.factory.Factory;
import org.eclipse.che.api.core.model.user.User;
import org.eclipse.che.api.core.model.workspace.config.ProjectConfig;
import org.eclipse.che.api.core.rest.Service;
import org.eclipse.che.api.factory.server.builder.FactoryBuilder;
import org.eclipse.che.api.factory.shared.dto.AuthorDto;
import org.eclipse.che.api.factory.shared.dto.FactoryDto;
import org.eclipse.che.api.user.server.PreferenceManager;
import org.eclipse.che.api.user.server.UserManager;
import org.eclipse.che.api.workspace.server.WorkspaceManager;
import org.eclipse.che.api.workspace.server.model.impl.ProjectConfigImpl;
import org.eclipse.che.api.workspace.server.model.impl.WorkspaceImpl;
import org.eclipse.che.commons.env.EnvironmentContext;
import org.eclipse.che.commons.lang.Pair;
import org.eclipse.che.commons.lang.URLEncodedUtils;
import org.eclipse.che.dto.server.DtoFactory;
import org.slf4j.Logger;
import org.slf4j.LoggerFactory;

import javax.inject.Inject;
import javax.ws.rs.Consumes;
import javax.ws.rs.DELETE;
import javax.ws.rs.DefaultValue;
import javax.ws.rs.GET;
import javax.ws.rs.POST;
import javax.ws.rs.PUT;
import javax.ws.rs.Path;
import javax.ws.rs.PathParam;
import javax.ws.rs.Produces;
import javax.ws.rs.QueryParam;
import javax.ws.rs.core.Context;
import javax.ws.rs.core.Response;
import javax.ws.rs.core.UriInfo;
import java.io.ByteArrayOutputStream;
import java.io.IOException;
import java.io.InputStream;
import java.util.ArrayList;
import java.util.Collections;
import java.util.HashSet;
import java.util.Iterator;
import java.util.List;
import java.util.Map;
import java.util.Set;
import java.util.function.Predicate;

import static java.lang.Boolean.parseBoolean;
import static java.util.stream.Collectors.toList;
import static javax.ws.rs.core.HttpHeaders.CONTENT_DISPOSITION;
import static javax.ws.rs.core.MediaType.APPLICATION_JSON;
import static org.eclipse.che.api.factory.server.FactoryLinksHelper.createLinks;

/**
 * Defines Factory REST API.
 *
 * @author Anton Korneta
 * @author Florent Benoit
 */
@Api(value = "/factory",
     description = "Factory manager")
@Path("/factory")
public class FactoryService extends Service {
    private static final Logger LOG = LoggerFactory.getLogger(FactoryService.class);

    /**
     * Error message if there is no plugged resolver.
     */
    public static final String ERROR_NO_RESOLVER_AVAILABLE = "Cannot build factory with any of the provided parameters.";

    /**
     * Validate query parameter. If true, factory will be validated
     */
    public static final String VALIDATE_QUERY_PARAMETER = "validate";

    /**
     * Set of resolvers for factories. Injected through an holder.
     */
    private final Set<FactoryParametersResolver> factoryParametersResolvers;

    private final FactoryManager         factoryManager;
    private final UserManager            userManager;
    private final PreferenceManager      preferenceManager;
    private final FactoryEditValidator   editValidator;
    private final FactoryCreateValidator createValidator;
    private final FactoryAcceptValidator acceptValidator;
    private final FactoryBuilder         factoryBuilder;
    private final WorkspaceManager       workspaceManager;

    @Inject
    public FactoryService(FactoryManager factoryManager,
                          UserManager userManager,
                          PreferenceManager preferenceManager,
                          FactoryCreateValidator createValidator,
                          FactoryAcceptValidator acceptValidator,
                          FactoryEditValidator editValidator,
                          FactoryBuilder factoryBuilder,
                          WorkspaceManager workspaceManager,
                          FactoryParametersResolverHolder factoryParametersResolverHolder) {
        this.factoryManager = factoryManager;
        this.userManager = userManager;
        this.createValidator = createValidator;
        this.preferenceManager = preferenceManager;
        this.acceptValidator = acceptValidator;
        this.editValidator = editValidator;
        this.factoryBuilder = factoryBuilder;
        this.workspaceManager = workspaceManager;
        this.factoryParametersResolvers = factoryParametersResolverHolder.getFactoryParametersResolvers();
    }

<<<<<<< HEAD
    /**
     * @deprecated this is a legacy method for functionality that is no longer exists.
     * use {@link #saveFactory(FactoryDto)}
     */
    @POST
    @Consumes(MULTIPART_FORM_DATA)
    @Produces(APPLICATION_JSON)
    @ApiOperation(value = "Create a new factory based on configuration and factory images",
                  notes = "The field 'factory' is required")
    @ApiResponses({@ApiResponse(code = 200, message = "Factory successfully created"),
                   @ApiResponse(code = 400, message = "Missed required parameters, parameters are not valid"),
                   @ApiResponse(code = 403, message = "The user does not have rights to create factory"),
                   @ApiResponse(code = 409, message = "When factory with given name and creator already exists"),
                   @ApiResponse(code = 500, message = "Internal server error occurred")})
    @Deprecated
    public FactoryDto saveFactory(Iterator<FileItem> formData) throws ForbiddenException,
                                                                      ConflictException,
                                                                      BadRequestException,
                                                                      ServerException, NotFoundException {
        try {
            final Set<FactoryImage> images = new HashSet<>();
            FactoryDto factory = null;
            while (formData.hasNext()) {
                final FileItem item = formData.next();
                switch (item.getFieldName()) {
                    case ("factory"): {
                        try (InputStream factoryData = item.getInputStream()) {
                            factory = factoryBuilder.build(factoryData);
                        } catch (JsonSyntaxException ex) {
                            throw new BadRequestException("Invalid JSON value of the field 'factory' provided");
                        }
                        break;
                    }
                    case ("image"): {
                        try (InputStream imageData = item.getInputStream()) {
                            final FactoryImage image = createImage(imageData,
                                                                   item.getContentType(),
                                                                   NameGenerator.generate(null, 16));
                            if (image.hasContent()) {
                                images.add(image);
                            }
                        }
                        break;
                    }
                    default:
                        //DO NOTHING
                }
            }
            requiredNotNull(factory, "factory configuration");
            processDefaults(factory);
            AddExecAgentInEnvironmentUtil.addExecAgent(factory.getWorkspace());
            createValidator.validateOnCreate(factory);
            return injectLinks(asDto(factoryManager.saveFactory(factory, images)), images);
        } catch (IOException ioEx) {
            throw new ServerException(ioEx.getLocalizedMessage(), ioEx);
        }
    }

=======
>>>>>>> 759fef53
    @POST
    @Consumes(APPLICATION_JSON)
    @Produces(APPLICATION_JSON)
    @ApiOperation(value = "Create a new factory based on configuration")
    @ApiResponses({@ApiResponse(code = 200, message = "Factory successfully created"),
                   @ApiResponse(code = 400, message = "Missed required parameters, parameters are not valid"),
                   @ApiResponse(code = 403, message = "User does not have rights to create factory"),
                   @ApiResponse(code = 409, message = "When factory with given name and creator already exists"),
                   @ApiResponse(code = 500, message = "Internal server error occurred")})
    public FactoryDto saveFactory(FactoryDto factory) throws BadRequestException,
                                                             ServerException,
                                                             ForbiddenException,
                                                             ConflictException, NotFoundException {
        requiredNotNull(factory, "Factory configuration");
        factoryBuilder.checkValid(factory);
        processDefaults(factory);
        AddExecAgentInEnvironmentUtil.addExecAgent(factory.getWorkspace());
        createValidator.validateOnCreate(factory);
        return injectLinks(asDto(factoryManager.saveFactory(factory)));
    }

    @GET
    @Path("/{id}")
    @Produces(APPLICATION_JSON)
    @ApiOperation(value = "Get factory by its identifier",
                  notes = "If validate parameter is not specified, retrieved factory wont be validated")
    @ApiResponses({@ApiResponse(code = 200, message = "Response contains requested factory entry"),
                   @ApiResponse(code = 400, message = "Missed required parameters, failed to validate factory"),
                   @ApiResponse(code = 404, message = "Factory with specified identifier does not exist"),
                   @ApiResponse(code = 500, message = "Internal server error occurred")})
    public FactoryDto getFactory(@ApiParam(value = "Factory identifier")
                                 @PathParam("id")
                                         String factoryId,
                                 @ApiParam(value = "Whether or not to validate values like it is done when accepting the factory",
                                           allowableValues = "true, false",
                                           defaultValue = "false")
                                 @DefaultValue("false")
                                 @QueryParam("validate")
                                         Boolean validate) throws BadRequestException,
                                                                  NotFoundException,
                                                                  ServerException {
        final FactoryDto factoryDto = asDto(factoryManager.getById(factoryId));
        if (validate) {
            acceptValidator.validateOnAccept(factoryDto);
        }
        return injectLinks(factoryDto);
    }

    @GET
    @Path("/find")
    @Produces(APPLICATION_JSON)
    @ApiOperation(value = "Get factory by attribute, " +
                          "the attribute must match one of the Factory model fields with type 'String', " +
                          "e.g. (factory.name, factory.creator.name)",
                  notes = "If specify more than one value for a single query parameter then will be taken the first one")
    @ApiResponses({@ApiResponse(code = 200, message = "Response contains list requested factories"),
                   @ApiResponse(code = 400, message = "When query does not contain at least one attribute to search for"),
                   @ApiResponse(code = 500, message = "Internal server error")})
    public List<FactoryDto> getFactoryByAttribute(@DefaultValue("0")
                                                  @QueryParam("skipCount")
                                                          Integer skipCount,
                                                  @DefaultValue("30")
                                                  @QueryParam("maxItems")
                                                          Integer maxItems,
                                                  @Context
                                                          UriInfo uriInfo) throws BadRequestException,
                                                                                  ServerException {
        final Set<String> skip = ImmutableSet.of("token", "skipCount", "maxItems");
        final List<Pair<String, String>> query = URLEncodedUtils.parse(uriInfo.getRequestUri())
                                                                .entrySet()
                                                                .stream()
                                                                .filter(param -> !skip.contains(param.getKey())
                                                                                 && !param.getValue().isEmpty())
                                                                .map(entry -> Pair.of(entry.getKey(), entry.getValue()
                                                                                                           .iterator()
                                                                                                           .next()))
                                                                .collect(toList());
        checkArgument(!query.isEmpty(), "Query must contain at least one attribute");
        final List<FactoryDto> factories = new ArrayList<>();
        for (Factory factory : factoryManager.getByAttribute(maxItems, skipCount, query)) {
            factories.add(injectLinks(asDto(factory)));
        }
        return factories;
    }

    @PUT
    @Path("/{id}")
    @Consumes(APPLICATION_JSON)
    @Produces(APPLICATION_JSON)
    @ApiOperation(value = "Update factory information by configuration and specified identifier",
                  notes = "Update factory based on the factory id which is passed in a path parameter. " +
                          "For perform this operation user needs respective rights")
    @ApiResponses({@ApiResponse(code = 200, message = "Factory successfully updated"),
                   @ApiResponse(code = 400, message = "Missed required parameters, parameters are not valid"),
                   @ApiResponse(code = 403, message = "User does not have rights to update factory"),
                   @ApiResponse(code = 404, message = "Factory to update not found"),
                   @ApiResponse(code = 409, message = "Conflict error occurred during factory update" +
                                                      "(e.g. Factory with such name and creator already exists)"),
                   @ApiResponse(code = 500, message = "Internal server error")})
    public FactoryDto updateFactory(@ApiParam(value = "Factory identifier")
                                    @PathParam("id")
                                            String factoryId,
                                    FactoryDto update) throws BadRequestException,
                                                              NotFoundException,
                                                              ServerException,
                                                              ForbiddenException,
                                                              ConflictException {
        requiredNotNull(update, "Factory configuration");
        update.setId(factoryId);
        final Factory existing = factoryManager.getById(factoryId);
        // check if the current user has enough access to edit the factory
        editValidator.validate(existing);
        factoryBuilder.checkValid(update, true);
        // validate the new content
        createValidator.validateOnCreate(update);
        return injectLinks(asDto(factoryManager.updateFactory(update)));
    }

    @DELETE
    @Path("/{id}")
    @ApiOperation(value = "Removes factory by its identifier",
                  notes = "Removes factory based on the factory id which is passed in a path parameter. " +
                          "For perform this operation user needs respective rights")
    @ApiResponses({@ApiResponse(code = 200, message = "Factory successfully removed"),
                   @ApiResponse(code = 403, message = "User not authorized to call this operation"),
                   @ApiResponse(code = 404, message = "Factory not found"),
                   @ApiResponse(code = 500, message = "Internal server error")})
    public void removeFactory(@ApiParam(value = "Factory identifier")
                              @PathParam("id")
                                      String id) throws ForbiddenException,
                                                        ServerException {
        factoryManager.removeFactory(id);
    }

<<<<<<< HEAD
    /**
     * @deprecated this is a legacy method for functionality that is no longer exists.
     * There is no alternative for this method.
     */
    @GET
    @Path("/{id}/image")
    @Produces("image/*")
    @ApiOperation(value = "Get factory image",
                  notes = "If image identifier is not specified then first found image will be returned")
    @ApiResponses({@ApiResponse(code = 200, message = "Response contains requested factory image"),
                   @ApiResponse(code = 400, message = "Missed required parameters, parameters are not valid"),
                   @ApiResponse(code = 404, message = "Factory or factory image not found"),
                   @ApiResponse(code = 500, message = "Internal server error")})
    @Deprecated
    public Response getImage(@ApiParam(value = "Factory identifier")
                             @PathParam("id")
                                     String factoryId,
                             @ApiParam(value = "Image identifier")
                             @QueryParam("imgId")
                                     String imageId) throws NotFoundException,
                                                            BadRequestException,
                                                            ServerException {
        final Set<FactoryImage> images;
        if (isNullOrEmpty(imageId)) {
            if ((images = factoryManager.getFactoryImages(factoryId)).isEmpty()) {
                LOG.warn("Default image for factory {} is not found.", factoryId);
                throw new NotFoundException("Default image for factory " + factoryId + " is not found.");
            }
        } else {
            if ((images = factoryManager.getFactoryImages(factoryId, imageId)).isEmpty()) {
                LOG.warn("Image with id {} is not found.", imageId);
                throw new NotFoundException("Image with id " + imageId + " is not found.");
            }
        }
        final FactoryImage image = images.iterator().next();
        return Response.ok(image.getImageData(), image.getMediaType()).build();
    }

    /**
     * @deprecated this is a legacy method for functionality that is no longer exists.
     * There is no alternative for this method.
     */
    @GET
    @Path("/{id}/snippet")
    @Produces(TEXT_PLAIN)
    @ApiOperation(value = "Get factory snippet",
                  notes = "If snippet type is not specified then default 'url' will be used")
    @ApiResponses({@ApiResponse(code = 200, message = "Response contains requested factory snippet"),
                   @ApiResponse(code = 400, message = "Missed required parameters, parameters are not valid"),
                   @ApiResponse(code = 404, message = "Factory or factory snippet not found"),
                   @ApiResponse(code = 500, message = "Internal server error")})
    @Deprecated
    public String getFactorySnippet(@ApiParam(value = "Factory identifier")
                                    @PathParam("id")
                                            String factoryId,
                                    @ApiParam(value = "Snippet type",
                                              required = true,
                                              allowableValues = "url, html, iframe, markdown",
                                              defaultValue = "url")
                                    @DefaultValue("url")
                                    @QueryParam("type")
                                            String type) throws NotFoundException,
                                                                BadRequestException,
                                                                ServerException {
        final String factorySnippet = factoryManager.getFactorySnippet(factoryId, type, uriInfo.getBaseUri());
        checkArgument(factorySnippet != null, "Snippet type \"" + type + "\" is unsupported.");
        return factorySnippet;
    }

=======
>>>>>>> 759fef53
    @GET
    @Path("/workspace/{ws-id}")
    @Produces(APPLICATION_JSON)
    @ApiOperation(value = "Construct factory from workspace",
                  notes = "This call returns a Factory.json that is used to create a factory")
    @ApiResponses({@ApiResponse(code = 200, message = "Response contains requested factory JSON"),
                   @ApiResponse(code = 400, message = "Missed required parameters, parameters are not valid"),
                   @ApiResponse(code = 404, message = "Workspace not found"),
                   @ApiResponse(code = 500, message = "Internal server error")})
    public Response getFactoryJson(@ApiParam(value = "Workspace identifier")
                                   @PathParam("ws-id")
                                           String wsId,
                                   @ApiParam(value = "Project path")
                                   @QueryParam("path")
                                           String path) throws BadRequestException,
                                                               NotFoundException,
                                                               ServerException {
        final WorkspaceImpl workspace = workspaceManager.getWorkspace(wsId);
        excludeProjectsWithoutLocation(workspace, path);
        final FactoryDto factoryDto = DtoFactory.newDto(FactoryDto.class)
                                                .withV("4.0")
                                                .withWorkspace(org.eclipse.che.api.workspace.server.DtoConverter
                                                                       .asDto(workspace.getConfig()));
        return Response.ok(factoryDto, APPLICATION_JSON)
                       .header(CONTENT_DISPOSITION, "attachment; filename=factory.json")
                       .build();
    }

    @POST
    @Path("/resolver")
    @Consumes(APPLICATION_JSON)
    @Produces(APPLICATION_JSON)
    @ApiOperation(value = "Create factory by providing map of parameters",
                  notes = "Get JSON with factory information")
    @ApiResponses({@ApiResponse(code = 200, message = "Factory successfully built from parameters"),
                   @ApiResponse(code = 400, message = "Missed required parameters, failed to validate factory"),
                   @ApiResponse(code = 500, message = "Internal server error")})
    public FactoryDto resolveFactory(@ApiParam(value = "Parameters provided to create factories")
                                             Map<String, String> parameters,
                                     @ApiParam(value = "Whether or not to validate values like it is done when accepting a Factory",
                                               allowableValues = "true,false",
                                               defaultValue = "false")
                                     @DefaultValue("false")
                                     @QueryParam(VALIDATE_QUERY_PARAMETER)
                                             Boolean validate) throws ServerException,
                                                                      BadRequestException {

        // check parameter
        requiredNotNull(parameters, "Factory build parameters");

        // search matching resolver and create factory from matching resolver
        for (FactoryParametersResolver resolver : factoryParametersResolvers) {
            if (resolver.accept(parameters)) {
                final FactoryDto factory = resolver.createFactory(parameters);
                if (validate) {
                    acceptValidator.validateOnAccept(factory);
                }
                return injectLinks(factory);
            }
        }
        // no match
        throw new BadRequestException(ERROR_NO_RESOLVER_AVAILABLE);
    }

    /**
     * Injects factory links. If factory is named then accept named link will be injected.
     */
    private FactoryDto injectLinks(FactoryDto factory) {
        String username = null;
        if (factory.getCreator() != null && factory.getCreator().getUserId() != null) {
            try {
                username = userManager.getById(factory.getCreator().getUserId()).getName();
            } catch (ApiException ignored) {
                // when impossible to get username then named factory link won't be injected
            }
        }
        return factory.withLinks(createLinks(factory, getServiceContext(), username));
    }

    /**
     * Filters workspace projects and removes projects without source location.
     * If there is no at least one project with source location then {@link BadRequestException} will be thrown
     */
    private static void excludeProjectsWithoutLocation(WorkspaceImpl usersWorkspace, String projectPath) throws BadRequestException {
        final boolean notEmptyPath = projectPath != null;
        //Condition for sifting valid project in user's workspace
        Predicate<ProjectConfig> predicate = projectConfig -> {
            // if project is a sub project (it's path contains another project) , then location can be null
            final boolean isSubProject = projectConfig.getPath().indexOf('/', 1) != -1;
            final boolean hasNotEmptySource = projectConfig.getSource() != null
                                              && projectConfig.getSource().getType() != null
                                              && projectConfig.getSource().getLocation() != null;

            return !(notEmptyPath && !projectPath.equals(projectConfig.getPath()))
                   && (isSubProject || hasNotEmptySource);
        };

        // Filtered out projects by path and source storage presence
        final List<ProjectConfigImpl> filtered = usersWorkspace.getConfig()
                                                               .getProjects()
                                                               .stream()
                                                               .filter(predicate)
                                                               .collect(toList());
        checkArgument(!filtered.isEmpty(), "Unable to create factory from this workspace, " +
                                           "because it does not contains projects with source storage");
        usersWorkspace.getConfig().setProjects(filtered);
    }

    /**
     * Checks the current user if it is not temporary then
     * adds to the factory creator information and time of creation
     */
    private void processDefaults(FactoryDto factory) throws ForbiddenException {
        try {
            final String userId = EnvironmentContext.getCurrent().getSubject().getUserId();
            final User user = userManager.getById(userId);
            if (user == null || parseBoolean(preferenceManager.find(userId).get("temporary"))) {
                throw new ForbiddenException("Current user is not allowed to use this method.");
            }
            factory.setCreator(DtoFactory.newDto(AuthorDto.class)
                                         .withUserId(userId)
                                         .withName(user.getName())
                                         .withEmail(user.getEmail())
                                         .withCreated(System.currentTimeMillis()));
        } catch (NotFoundException | ServerException ex) {
            throw new ForbiddenException("Current user is not allowed to use this method");
        }
    }

    /**
     * Converts {@link Factory} to dto object
     */
    private FactoryDto asDto(Factory factory) throws ServerException {
        try {
            return DtoConverter.asDto(factory, userManager.getById(factory.getCreator().getUserId()));
        } catch (ServerException | NotFoundException ex) {
            throw new ServerException("Failed to retrieve factory creator");
        }
    }

    /**
     * Usage of a dedicated class to manage the optional resolvers
     */
    protected static class FactoryParametersResolverHolder {

        /**
         * Optional inject for the resolvers.
         */
        @com.google.inject.Inject(optional = true)
        private Set<FactoryParametersResolver> factoryParametersResolvers;

        /**
         * Provides the set of resolvers if there are some else return an empty set.
         *
         * @return a non null set
         */
        public Set<FactoryParametersResolver> getFactoryParametersResolvers() {
            if (factoryParametersResolvers != null) {
                return factoryParametersResolvers;
            } else {
                return Collections.emptySet();
            }
        }
    }

    /**
     * Creates factory image from input stream.
     * InputStream should be closed manually.
     *
     * @param is
     *         input stream with image data
     * @param mediaType
     *         media type of image
     * @param name
     *         image name
     * @return factory image, if {@param is} has no content then empty factory image will be returned
     * @throws BadRequestException
     *         when factory image exceeded maximum size
     * @throws ServerException
     *         when any server errors occurs
     */
    public static FactoryImage createImage(InputStream is, String mediaType, String name) throws BadRequestException,
                                                                                                 ServerException {
        try {
            final ByteArrayOutputStream out = new ByteArrayOutputStream();
            final byte[] buffer = new byte[1024];
            int read;
            while ((read = is.read(buffer, 0, buffer.length)) != -1) {
                out.write(buffer, 0, read);
                if (out.size() > 1024 * 1024) {
                    throw new BadRequestException("Maximum upload size exceeded.");
                }
            }

            if (out.size() == 0) {
                return new FactoryImage();
            }
            out.flush();

            return new FactoryImage(out.toByteArray(), mediaType, name);
        } catch (IOException ioEx) {
            throw new ServerException(ioEx.getLocalizedMessage());
        }
    }

    /**
     * Checks object reference is not {@code null}
     *
     * @param object
     *         object reference to check
     * @param subject
     *         used as subject of exception message "{subject} required"
     * @throws BadRequestException
     *         when object reference is {@code null}
     */
    private static void requiredNotNull(Object object, String subject) throws BadRequestException {
        if (object == null) {
            throw new BadRequestException(subject + " required");
        }
    }

    /**
     * Checks that expression is true, throws {@link BadRequestException} otherwise.
     *
     * <p>Exception uses error message built from error message template and error message parameters.
     */
    private static void checkArgument(boolean expression, String errorMessage) throws BadRequestException {
        if (!expression) {
            throw new BadRequestException(errorMessage);
        }
    }
}<|MERGE_RESOLUTION|>--- conflicted
+++ resolved
@@ -63,8 +63,6 @@
 import java.io.InputStream;
 import java.util.ArrayList;
 import java.util.Collections;
-import java.util.HashSet;
-import java.util.Iterator;
 import java.util.List;
 import java.util.Map;
 import java.util.Set;
@@ -133,67 +131,6 @@
         this.factoryParametersResolvers = factoryParametersResolverHolder.getFactoryParametersResolvers();
     }
 
-<<<<<<< HEAD
-    /**
-     * @deprecated this is a legacy method for functionality that is no longer exists.
-     * use {@link #saveFactory(FactoryDto)}
-     */
-    @POST
-    @Consumes(MULTIPART_FORM_DATA)
-    @Produces(APPLICATION_JSON)
-    @ApiOperation(value = "Create a new factory based on configuration and factory images",
-                  notes = "The field 'factory' is required")
-    @ApiResponses({@ApiResponse(code = 200, message = "Factory successfully created"),
-                   @ApiResponse(code = 400, message = "Missed required parameters, parameters are not valid"),
-                   @ApiResponse(code = 403, message = "The user does not have rights to create factory"),
-                   @ApiResponse(code = 409, message = "When factory with given name and creator already exists"),
-                   @ApiResponse(code = 500, message = "Internal server error occurred")})
-    @Deprecated
-    public FactoryDto saveFactory(Iterator<FileItem> formData) throws ForbiddenException,
-                                                                      ConflictException,
-                                                                      BadRequestException,
-                                                                      ServerException, NotFoundException {
-        try {
-            final Set<FactoryImage> images = new HashSet<>();
-            FactoryDto factory = null;
-            while (formData.hasNext()) {
-                final FileItem item = formData.next();
-                switch (item.getFieldName()) {
-                    case ("factory"): {
-                        try (InputStream factoryData = item.getInputStream()) {
-                            factory = factoryBuilder.build(factoryData);
-                        } catch (JsonSyntaxException ex) {
-                            throw new BadRequestException("Invalid JSON value of the field 'factory' provided");
-                        }
-                        break;
-                    }
-                    case ("image"): {
-                        try (InputStream imageData = item.getInputStream()) {
-                            final FactoryImage image = createImage(imageData,
-                                                                   item.getContentType(),
-                                                                   NameGenerator.generate(null, 16));
-                            if (image.hasContent()) {
-                                images.add(image);
-                            }
-                        }
-                        break;
-                    }
-                    default:
-                        //DO NOTHING
-                }
-            }
-            requiredNotNull(factory, "factory configuration");
-            processDefaults(factory);
-            AddExecAgentInEnvironmentUtil.addExecAgent(factory.getWorkspace());
-            createValidator.validateOnCreate(factory);
-            return injectLinks(asDto(factoryManager.saveFactory(factory, images)), images);
-        } catch (IOException ioEx) {
-            throw new ServerException(ioEx.getLocalizedMessage(), ioEx);
-        }
-    }
-
-=======
->>>>>>> 759fef53
     @POST
     @Consumes(APPLICATION_JSON)
     @Produces(APPLICATION_JSON)
@@ -206,7 +143,8 @@
     public FactoryDto saveFactory(FactoryDto factory) throws BadRequestException,
                                                              ServerException,
                                                              ForbiddenException,
-                                                             ConflictException, NotFoundException {
+                                                             ConflictException,
+                                                             NotFoundException {
         requiredNotNull(factory, "Factory configuration");
         factoryBuilder.checkValid(factory);
         processDefaults(factory);
@@ -226,15 +164,15 @@
                    @ApiResponse(code = 500, message = "Internal server error occurred")})
     public FactoryDto getFactory(@ApiParam(value = "Factory identifier")
                                  @PathParam("id")
-                                         String factoryId,
+                                 String factoryId,
                                  @ApiParam(value = "Whether or not to validate values like it is done when accepting the factory",
                                            allowableValues = "true, false",
                                            defaultValue = "false")
                                  @DefaultValue("false")
                                  @QueryParam("validate")
-                                         Boolean validate) throws BadRequestException,
-                                                                  NotFoundException,
-                                                                  ServerException {
+                                 Boolean validate) throws BadRequestException,
+                                                          NotFoundException,
+                                                          ServerException {
         final FactoryDto factoryDto = asDto(factoryManager.getById(factoryId));
         if (validate) {
             acceptValidator.validateOnAccept(factoryDto);
@@ -254,13 +192,13 @@
                    @ApiResponse(code = 500, message = "Internal server error")})
     public List<FactoryDto> getFactoryByAttribute(@DefaultValue("0")
                                                   @QueryParam("skipCount")
-                                                          Integer skipCount,
+                                                  Integer skipCount,
                                                   @DefaultValue("30")
                                                   @QueryParam("maxItems")
-                                                          Integer maxItems,
+                                                  Integer maxItems,
                                                   @Context
-                                                          UriInfo uriInfo) throws BadRequestException,
-                                                                                  ServerException {
+                                                  UriInfo uriInfo) throws BadRequestException,
+                                                                          ServerException {
         final Set<String> skip = ImmutableSet.of("token", "skipCount", "maxItems");
         final List<Pair<String, String>> query = URLEncodedUtils.parse(uriInfo.getRequestUri())
                                                                 .entrySet()
@@ -323,83 +261,11 @@
                    @ApiResponse(code = 500, message = "Internal server error")})
     public void removeFactory(@ApiParam(value = "Factory identifier")
                               @PathParam("id")
-                                      String id) throws ForbiddenException,
-                                                        ServerException {
+                              String id) throws ForbiddenException,
+                                                ServerException {
         factoryManager.removeFactory(id);
     }
 
-<<<<<<< HEAD
-    /**
-     * @deprecated this is a legacy method for functionality that is no longer exists.
-     * There is no alternative for this method.
-     */
-    @GET
-    @Path("/{id}/image")
-    @Produces("image/*")
-    @ApiOperation(value = "Get factory image",
-                  notes = "If image identifier is not specified then first found image will be returned")
-    @ApiResponses({@ApiResponse(code = 200, message = "Response contains requested factory image"),
-                   @ApiResponse(code = 400, message = "Missed required parameters, parameters are not valid"),
-                   @ApiResponse(code = 404, message = "Factory or factory image not found"),
-                   @ApiResponse(code = 500, message = "Internal server error")})
-    @Deprecated
-    public Response getImage(@ApiParam(value = "Factory identifier")
-                             @PathParam("id")
-                                     String factoryId,
-                             @ApiParam(value = "Image identifier")
-                             @QueryParam("imgId")
-                                     String imageId) throws NotFoundException,
-                                                            BadRequestException,
-                                                            ServerException {
-        final Set<FactoryImage> images;
-        if (isNullOrEmpty(imageId)) {
-            if ((images = factoryManager.getFactoryImages(factoryId)).isEmpty()) {
-                LOG.warn("Default image for factory {} is not found.", factoryId);
-                throw new NotFoundException("Default image for factory " + factoryId + " is not found.");
-            }
-        } else {
-            if ((images = factoryManager.getFactoryImages(factoryId, imageId)).isEmpty()) {
-                LOG.warn("Image with id {} is not found.", imageId);
-                throw new NotFoundException("Image with id " + imageId + " is not found.");
-            }
-        }
-        final FactoryImage image = images.iterator().next();
-        return Response.ok(image.getImageData(), image.getMediaType()).build();
-    }
-
-    /**
-     * @deprecated this is a legacy method for functionality that is no longer exists.
-     * There is no alternative for this method.
-     */
-    @GET
-    @Path("/{id}/snippet")
-    @Produces(TEXT_PLAIN)
-    @ApiOperation(value = "Get factory snippet",
-                  notes = "If snippet type is not specified then default 'url' will be used")
-    @ApiResponses({@ApiResponse(code = 200, message = "Response contains requested factory snippet"),
-                   @ApiResponse(code = 400, message = "Missed required parameters, parameters are not valid"),
-                   @ApiResponse(code = 404, message = "Factory or factory snippet not found"),
-                   @ApiResponse(code = 500, message = "Internal server error")})
-    @Deprecated
-    public String getFactorySnippet(@ApiParam(value = "Factory identifier")
-                                    @PathParam("id")
-                                            String factoryId,
-                                    @ApiParam(value = "Snippet type",
-                                              required = true,
-                                              allowableValues = "url, html, iframe, markdown",
-                                              defaultValue = "url")
-                                    @DefaultValue("url")
-                                    @QueryParam("type")
-                                            String type) throws NotFoundException,
-                                                                BadRequestException,
-                                                                ServerException {
-        final String factorySnippet = factoryManager.getFactorySnippet(factoryId, type, uriInfo.getBaseUri());
-        checkArgument(factorySnippet != null, "Snippet type \"" + type + "\" is unsupported.");
-        return factorySnippet;
-    }
-
-=======
->>>>>>> 759fef53
     @GET
     @Path("/workspace/{ws-id}")
     @Produces(APPLICATION_JSON)
@@ -411,12 +277,12 @@
                    @ApiResponse(code = 500, message = "Internal server error")})
     public Response getFactoryJson(@ApiParam(value = "Workspace identifier")
                                    @PathParam("ws-id")
-                                           String wsId,
+                                   String wsId,
                                    @ApiParam(value = "Project path")
                                    @QueryParam("path")
-                                           String path) throws BadRequestException,
-                                                               NotFoundException,
-                                                               ServerException {
+                                   String path) throws BadRequestException,
+                                                       NotFoundException,
+                                                       ServerException {
         final WorkspaceImpl workspace = workspaceManager.getWorkspace(wsId);
         excludeProjectsWithoutLocation(workspace, path);
         final FactoryDto factoryDto = DtoFactory.newDto(FactoryDto.class)
@@ -438,14 +304,14 @@
                    @ApiResponse(code = 400, message = "Missed required parameters, failed to validate factory"),
                    @ApiResponse(code = 500, message = "Internal server error")})
     public FactoryDto resolveFactory(@ApiParam(value = "Parameters provided to create factories")
-                                             Map<String, String> parameters,
+                                     Map<String, String> parameters,
                                      @ApiParam(value = "Whether or not to validate values like it is done when accepting a Factory",
                                                allowableValues = "true,false",
                                                defaultValue = "false")
                                      @DefaultValue("false")
                                      @QueryParam(VALIDATE_QUERY_PARAMETER)
-                                             Boolean validate) throws ServerException,
-                                                                      BadRequestException {
+                                     Boolean validate) throws ServerException,
+                                                              BadRequestException {
 
         // check parameter
         requiredNotNull(parameters, "Factory build parameters");
