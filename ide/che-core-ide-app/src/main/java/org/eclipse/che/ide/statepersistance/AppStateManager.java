--- conflicted
+++ resolved
@@ -18,26 +18,17 @@
 import com.google.common.annotations.VisibleForTesting;
 import com.google.gwt.user.client.Timer;
 import com.google.inject.Inject;
-import com.google.inject.Provider;
 import com.google.inject.Singleton;
 import com.google.web.bindery.event.shared.EventBus;
 
-<<<<<<< HEAD
 import org.eclipse.che.api.core.model.workspace.Workspace;
-import org.eclipse.che.api.promises.client.Operation;
-import org.eclipse.che.api.promises.client.OperationException;
 import org.eclipse.che.api.promises.client.Promise;
-import org.eclipse.che.api.promises.client.PromiseError;
-import org.eclipse.che.ide.api.app.AppContext;
-import org.eclipse.che.ide.api.statepersistance.StateComponent;
+import org.eclipse.che.api.promises.client.PromiseProvider;
 import org.eclipse.che.ide.api.WindowActionEvent;
 import org.eclipse.che.ide.api.WindowActionHandler;
-=======
-import org.eclipse.che.api.promises.client.Promise;
-import org.eclipse.che.api.promises.client.PromiseProvider;
-import org.eclipse.che.ide.api.component.StateComponent;
->>>>>>> a523fe3c
+import org.eclipse.che.ide.api.app.AppContext;
 import org.eclipse.che.ide.api.preferences.PreferencesManager;
+import org.eclipse.che.ide.api.statepersistance.StateComponent;
 import org.eclipse.che.ide.api.workspace.WorkspaceReadyEvent;
 import org.eclipse.che.ide.util.loging.Log;
 
@@ -64,22 +55,30 @@
 
     private static final String WORKSPACE = "workspace";
 
-<<<<<<< HEAD
-    private final Map<String, Provider<StateComponent>> persistenceComponents;
-    private final PreferencesManager                    preferencesManager;
-    private final JsonFactory                           jsonFactory;
-    private final AppContext                            appContext;
-    private       JsonObject                            allWsState;
+    /**
+     * Sorted by execution priority list of persistence state components.
+     */
+    private final List<StateComponent> persistenceComponents;
+
+    private final PreferencesManager preferencesManager;
+    private final JsonFactory        jsonFactory;
+    private final PromiseProvider    promises;
+    private final AppContext         appContext;
+    private       JsonObject         allWsState;
 
     @Inject
-    public AppStateManager(Map<String, Provider<StateComponent>> persistenceComponents,
+    public AppStateManager(Set<StateComponent> persistenceComponents,
                            PreferencesManager preferencesManager,
                            JsonFactory jsonFactory,
+                           PromiseProvider promises,
                            EventBus eventBus,
                            AppContext appContext) {
-        this.persistenceComponents = persistenceComponents;
+        this.persistenceComponents = persistenceComponents.stream()
+                                                          .sorted(comparingInt(StateComponent::getPriority).reversed())
+                                                          .collect(toList());
         this.preferencesManager = preferencesManager;
         this.jsonFactory = jsonFactory;
+        this.promises = promises;
         this.appContext = appContext;
 
         // delay is required because we need to wait some time while different components initialized
@@ -98,30 +97,6 @@
             public void onWindowClosed(WindowActionEvent event) {
             }
         });
-=======
-    /**
-     * Sorted by execution priority list of persistence state components.
-     */
-    private final List<StateComponent> persistenceComponents;
-
-    private final PreferencesManager preferencesManager;
-    private final JsonFactory        jsonFactory;
-    private final PromiseProvider    promises;
-    private       JsonObject         allWsState;
-
-    @Inject
-    public AppStateManager(Set<StateComponent> persistenceComponents,
-                           PreferencesManager preferencesManager,
-                           JsonFactory jsonFactory,
-                           PromiseProvider promises) {
-        this.persistenceComponents = persistenceComponents.stream()
-                                                          .sorted(comparingInt(StateComponent::getPriority).reversed())
-                                                          .collect(toList());
-        this.preferencesManager = preferencesManager;
-        this.jsonFactory = jsonFactory;
-        this.promises = promises;
-        readStateFromPreferences();
->>>>>>> a523fe3c
     }
 
     public void readStateFromPreferences() {
@@ -162,11 +137,6 @@
                 JsonObject workspace = settings.getObject(WORKSPACE);
                 Promise<Void> sequentialRestore = promises.resolve(null);
                 for (String key : workspace.keys()) {
-<<<<<<< HEAD
-                    if (persistenceComponents.containsKey(key)) {
-                        StateComponent component = persistenceComponents.get(key).get();
-                        component.loadState(workspace.getObject(key));
-=======
                     Optional<StateComponent> stateComponent = persistenceComponents.stream()
                                                                                    .filter(component -> component.getId().equals(key))
                                                                                    .findAny();
@@ -174,7 +144,6 @@
                         StateComponent component = stateComponent.get();
                         Log.debug(getClass(), "Restore state for the component ID: " + component.getId());
                         sequentialRestore = sequentialRestore.thenPromise(ignored -> component.loadState(workspace.getObject(key)));
->>>>>>> a523fe3c
                     }
                 }
             }
@@ -183,18 +152,8 @@
         }
     }
 
-<<<<<<< HEAD
     public Promise<Void> persistWorkspaceState() {
-        final String wsId = appContext.getWorkspace().getId();
-        final JsonObject settings = Json.createObject();
-        JsonObject workspace = Json.createObject();
-        settings.put(WORKSPACE, workspace);
-        for (Map.Entry<String, Provider<StateComponent>> entry : persistenceComponents.entrySet()) {
-            try {
-                String key = entry.getKey();
-                workspace.put(key, entry.getValue().get().getState());
-=======
-    public Promise<Void> persistWorkspaceState(String wsId) {
+        String wsId = appContext.getWorkspace().getId();
         JsonObject settings = Json.createObject();
         JsonObject workspace = Json.createObject();
         settings.put(WORKSPACE, workspace);
@@ -203,7 +162,6 @@
             try {
                 Log.debug(getClass(), "Persist state for the component ID: " + entry.getId());
                 workspace.put(entry.getId(), entry.getState());
->>>>>>> a523fe3c
             } catch (Exception e) {
                 Log.error(getClass(), e);
             }
